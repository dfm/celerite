% Copyright 2015-2017 Dan Foreman-Mackey and the co-authors listed below.

\documentclass[manuscript, letterpaper]{aastex6}

\pdfoutput=1

\include{vc}
\include{figures/examples-macros}
\include{figures/rotation/rotation}

\usepackage{microtype}
\usepackage{url}
\usepackage{amsmath}
\usepackage{amssymb}
\usepackage{natbib}
\usepackage{multirow}
\bibliographystyle{aasjournal}

% ----------------------------------- %
% start of AASTeX mods by DWH and DFM %
% ----------------------------------- %

% Matrix fix:
% http://tex.stackexchange.com/questions/317824/letter-c-appearing-inside-pmatrix-environment-with-aastex
\makeatletter
\def\env@matrix{\hskip -\arraycolsep\let\@ifnextchar\new@ifnextchar\array{*{\c@MaxMatrixCols}c}}
\makeatother

% Column spacing in matrix
% http://tex.stackexchange.com/questions/275725/adjusting-separation-between-matrix-entries
\setlength\arraycolsep{25pt}

\setlength{\voffset}{0in}
\setlength{\hoffset}{0in}
\setlength{\textwidth}{6in}
\setlength{\textheight}{9in}
\setlength{\headheight}{0ex}
\setlength{\headsep}{\baselinestretch\baselineskip} % this is 2 lines in ``manuscript''
\setlength{\footnotesep}{0in}
\setlength{\topmargin}{-\headsep}
\setlength{\oddsidemargin}{0.25in}
\setlength{\evensidemargin}{0.25in}

\linespread{0.54} % close to 10/13 spacing in ``manuscript''
\setlength{\parindent}{0.54\baselineskip}
\hypersetup{colorlinks = false}
\makeatletter % you know you are living your life wrong when you need to do this
\long\def\frontmatter@title@above{
\vspace*{-\headsep}\vspace*{\headheight}
\noindent\footnotesize
{\noindent\footnotesize\textsc{\@journalinfo}}\par
{\noindent\scriptsize Preprint typeset using \LaTeX\ style AASTeX6 with modifications
}\par\vspace*{-\baselineskip}\vspace*{0.625in}
}%
\makeatother

% Section spacing:
\makeatletter
\let\origsection\section
\renewcommand\section{\@ifstar{\starsection}{\nostarsection}}
\newcommand\nostarsection[1]{\sectionprelude\origsection{#1}}
\newcommand\starsection[1]{\sectionprelude\origsection*{#1}}
\newcommand\sectionprelude{\vspace{1em}}
\let\origsubsection\subsection
\renewcommand\subsection{\@ifstar{\starsubsection}{\nostarsubsection}}
\newcommand\nostarsubsection[1]{\subsectionprelude\origsubsection{#1}}
\newcommand\starsubsection[1]{\subsectionprelude\origsubsection*{#1}}
\newcommand\subsectionprelude{\vspace{1em}}
\makeatother

\sloppy\sloppypar

%\widowpenalty=10000
\clubpenalty=1000000000

% ------------------ %
% end of AASTeX mods %
% ------------------ %

% Projects:
\newcommand{\project}[1]{\textsf{#1}}
\newcommand{\kepler}{\project{Kepler}}
\newcommand{\lsst}{\project{LSST}}
\newcommand{\tess}{\project{TESS}}
\newcommand{\celerite}{\project{celerite}}
\newcommand{\celeriteterm}{\emph{celerite}}
\newcommand{\emcee}{\project{emcee}}

\newcommand{\foreign}[1]{\emph{#1}}
\newcommand{\etal}{\foreign{et\,al.}}
\newcommand{\etc}{\foreign{etc.}}
\newcommand{\ie}{\foreign{i.e.}}

\newcommand{\figureref}[1]{\ref{fig:#1}}
\newcommand{\Figure}[1]{Figure~\figureref{#1}}
\newcommand{\figurelabel}[1]{\label{fig:#1}}

\newcommand{\Table}[1]{Table~\ref{tab:#1}}
\newcommand{\tablelabel}[1]{\label{tab:#1}}

\renewcommand{\eqref}[1]{\ref{eq:#1}}
\newcommand{\Eq}[1]{Equation~(\eqref{#1})}
\newcommand{\eq}[1]{\Eq{#1}}
\newcommand{\eqalt}[1]{Equation~\eqref{#1}}
\newcommand{\eqlabel}[1]{\label{eq:#1}}

\newcommand{\sectionname}{Section}
\newcommand{\sectref}[1]{\ref{sect:#1}}
\newcommand{\Sect}[1]{\sectionname~\sectref{#1}}
\newcommand{\sect}[1]{\Sect{#1}}
\newcommand{\sectalt}[1]{\sectref{#1}}
\newcommand{\App}[1]{Appendix~\sectref{#1}}
\newcommand{\app}[1]{\App{#1}}
\newcommand{\sectlabel}[1]{\label{sect:#1}}

\newcommand{\T}{\ensuremath{\mathrm{T}}}
\newcommand{\dd}{\ensuremath{\,\mathrm{d}}}
\newcommand{\unit}[1]{{\ensuremath{\,\mathrm{#1}}}}
\newcommand{\bvec}[1]{{\ensuremath{\boldsymbol{#1}}}}

% TO DOS
\newcommand{\todo}[3]{{\color{#2}\emph{#1}: #3}}
\newcommand{\dfmtodo}[1]{\todo{DFM}{red}{#1}}
\newcommand{\agoltodo}[1]{\todo{Agol}{blue}{#1}}
\newcommand{\racomment}[1]{{\color{magenta}#1}}

\newcommand{\response}[1]{{\color{blue}#1}}


% \shorttitle{}
% \shortauthors{}
% \submitted{Submitted to \textit{The Astrophysical Journal}}

\begin{document}

\title{%
\vspace{-\baselineskip}
Fast and scalable Gaussian process modeling with applications
to astronomical time series
\vspace{-2\baselineskip}
}

\newcounter{affilcounter}
% \altaffiltext{1}{}

\setcounter{affilcounter}{1}

\edef \sagan {\arabic{affilcounter}}\stepcounter{affilcounter}
\altaffiltext{\sagan}{Sagan Fellow}

\edef \uw {\arabic{affilcounter}}\stepcounter{affilcounter}
\altaffiltext{\uw}{Astronomy Department, University of Washington,
                   Seattle, WA}

\edef \guggenheim {\arabic{affilcounter}}\stepcounter{affilcounter}
\altaffiltext{\guggenheim}{Guggenheim Fellow}

\edef \simons {\arabic{affilcounter}}\stepcounter{affilcounter}
\altaffiltext{\simons}{Simons Fellow}

\edef \columbia {\arabic{affilcounter}}\stepcounter{affilcounter}
\altaffiltext{\columbia}{Department of Astronomy, Columbia University,
                         New York, NY}

\edef \iis {\arabic{affilcounter}}\stepcounter{affilcounter}
\altaffiltext{\iis}{Department of Computational and Data Sciences,
                    Indian Institute of Science, Bangalore, India}


\author{%
    Daniel~Foreman-Mackey\altaffilmark{\sagan,\uw},
    Eric~Agol\altaffilmark{\uw,\guggenheim},
    Ruth~Angus\altaffilmark{\simons,\columbia}, and
    Sivaram~Ambikasaran\altaffilmark{\iis}
}



\begin{abstract}

The growing field of large-scale time domain astronomy requires methods for
probabilistic data analysis that are computationally tractable, even with
large datasets.
Gaussian Processes are a popular class of models used for this purpose but,
since the computational cost scales as the cube of the number of data points,
their application has been limited to relatively small datasets.
In this paper, we present a method for Gaussian Process modeling in
one-dimension where the computational requirements scale linearly with the
size of the dataset.
We demonstrate the method by applying it to simulated and real astronomical
time series datasets.
These demonstrations are examples of probabilistic inference of stellar
rotation periods, asteroseismic oscillation spectra, and transiting planet
parameters.
The method exploits structure in the problem when the covariance function is
expressed as a mixture of complex exponentials, without requiring evenly
spaced observations or uniform noise.
This form of covariance arises naturally when the process is a mixture of
stochastically-driven damped harmonic oscillators~--~providing a physical
motivation for and interpretation of this choice~--~but we also demonstrate
that it is effective in other cases.
We present a mathematical description of the method, the details of the
implementation, and a comparison to existing scalable Gaussian Process methods.
The method is flexible, fast, and most importantly, interpretable, with a wide
range of potential applications within astronomical data analysis and beyond.
We provide well-tested and documented open-source implementations of this
method in \project{C++}, \project{Python}, and \project{Julia}.
A change.

\end{abstract}

\keywords{%
 methods: data analysis
 ---
 methods: statistical
 ---
 asteroseismology
 ---
 stars: rotation
 ---
 planetary systems
}

\section{Introduction}

In the astrophysical literature, Gaussian Processes
\citep[GPs;][]{Rasmussen:2006} have been used to model stochastic variability
in light curves of stars \citep{Brewer:2009}, active galactic nuclei
\citep{Kelly:2014}, and the logarithmic flux of X-ray binaries
\citep{Uttley:2005}.
They have also been used as models for the cosmic microwave background
\citep{Bond:1987, Bond:1999, Wandelt:2003}, correlated instrumental noise
\citep{Gibson:2012}, and spectroscopic calibration \citep{Czekala:2017,
Evans:2015}.
While these models are widely applicable, their use has been limited, in
practice, by the computational cost and scaling.
The cost of computing a general GP likelihood scales as the cube of the number
of data points $\mathcal{O}(N^3)$ and in the current era of large time domain
surveys~--~with as many as $\sim10^{4-9}$ targets with $\sim10^{3-5}$
observations each~--~this scaling is prohibitive.

\response{Existing astronomical time series datasets have already reached the
limit where na\"ive application GP models is no longer tractable.
NASA's \kepler\ Mission \citep{Borucki:2010}, for example, measured light
curves with more than 60,000 observations each for about 190,000 stars.
Current and forthcoming surveys such as \project{K2} \citep{Howell:2014},
\tess\ \citep{Ricker:2014}, \lsst\ \citep{Ivezic:2008}, \project{WFIRST}
\citep{Spergel:2015}, and PLATO \citep{Rauer:2014} will continue to produce
similar or larger data volumes.}

In this paper, we present a method for directly and exactly computing a class
of GP models that scales linearly with the number of data points
$\mathcal{O}(N)$ for one dimensional data sets.
\response{Unlike earlier linear methods using Kalman filters \citep[for
example,][]{Kelly:2014}, this novel algorithm exploits the semi-separable
structure of a specific class of covariance matrices to directly factorize and
solve the system.
}
This method can only be used with one-dimensional datasets and the covariance
function must be represented by a mixture of exponentials; we will return to a
discussion of what this means in detail in the following sections.
However, the measurements don't need to be evenly spaced and the uncertainties
can be heteroscedastic.

This method achieves linear scaling by exploiting structure in the covariance
matrix when it is generated by a mixture of exponentials.
\response{The semi-separable nature of these matrices was first recognized by
\citet{Ambikasaran:2015}, building on intuition from a twenty year old paper
\citep{Rybicki:1995}.}
As we will discuss in the following pages, this choice of kernel function
arises naturally in some physical systems and we demonstrate it can be used as
an effective model in some other cases.
This method is especially appealing compared to other similar methods~--~we
discuss these comparisons in \sect{compare}~--~because it is exact, simple,
and fast.

Our main expertise lies in the field of exoplanet discovery and
characterization where GPs have become a model of choice.
We are confident that the method described in the following pages will benefit
this field, but we also expect that there will be applications in other
branches of astrophysics and beyond.
In \sect{examples}, we present applications of the method to research problems
in stellar rotation (\sect{rotation}), asteroseismic analysis (\sect{astero}),
and exoplanet transit fitting (\sect{transit}).
Some readers might consider starting with these section for motivating
examples before delving into the detailed derivations of the earlier sections.

In the following pages, we motivate the general problem of GP modeling, derive
our novel direct solver, and demonstrate the model's application on real and
simulated data sets.
Alongside this paper, we have released well-tested and documented open source
implementations written in \project{C++}, \project{Python}, and
\project{Julia}.
These are available online at \project{GitHub}
\url{https://github.com/dfm/celerite} and \project{Zenodo}
\citep{Foreman-Mackey:2017}.

\section{Gaussian processes}\sectlabel{gps}

GPs are stochastic models consisting of a mean function
$\mu_\bvec{\theta}(\bvec{x})$ and a covariance, autocorrelation, or ``kernel''
function $k_\bvec{\alpha}(\bvec{x}_n,\,\bvec{x}_m)$ parameterized by
$\bvec{\theta}$ and $\bvec{\alpha}$ respectively.
Under this model, \response{the log-likelihood function $\mathcal{L}
(\bvec{\theta},\,\bvec{\alpha})$} with a dataset
\begin{eqnarray}
\bvec{y} = \left(\begin{array}{ccccc}
    y_1\quad && \cdots\quad && y_N
\end{array}\right)^\T
\end{eqnarray}
at coordinates
\begin{eqnarray}
X = \left(\begin{array}{ccccc}
    \bvec{x}_1\quad && \cdots\quad && \bvec{x}_N
\end{array}\right)^\T
\end{eqnarray}
is
\begin{eqnarray}\eqlabel{gp-likelihood}
\ln \mathcal{L} (\bvec{\theta},\,\bvec{\alpha}) =
\ln{p(\bvec{y}\,|\,{X,\,\bvec{\theta}},\,\bvec{\alpha})} =
    -\frac{1}{2} {\bvec{r}_\bvec{\theta}}^\T\,{K_\bvec{\alpha}}^{-1}\,
        \bvec{r}_\bvec{\theta}
    -\frac{1}{2}\ln\det K_\bvec{\alpha}
    - \frac{N}{2} \ln{(2\pi)}
\end{eqnarray}
where
\begin{eqnarray}
    \bvec{r}_\bvec{\theta} = \left(\begin{array}{ccccc}
    y_1 - \mu_\bvec{\theta}(\bvec{x}_1)\quad && \cdots\quad &&
    y_N - \mu_\bvec{\theta}(\bvec{x}_N)
\end{array}\right)^\T
\end{eqnarray}
is the vector of residuals and the elements of the covariance matrix $K$ are
given by $[K_\bvec{\alpha}]_{nm} = k_\bvec{\alpha}(\bvec{x}_n,\,\bvec{x}_m)$.
\eq{gp-likelihood} is the equation of an $N$-dimensional Gaussian and it can
be derived as the generalization of what we astronomers call ``$\chi^2$''
to include the effects of correlated noise.
A point estimate for the values of the parameters $\bvec{\theta}$ and
$\bvec{\alpha}$ for a given dataset $(\bvec{y},\,X)$ can be found by
maximizing \eq{gp-likelihood} with respect to $\bvec{\theta}$ and
$\bvec{\alpha}$ using a non-linear optimization routine \citep{Nocedal:2006}.
\response{Furthermore}, probabilistic constraints on $\bvec{\theta}$ and
$\bvec{\alpha}$ can be obtained by multiplying the likelihood by a prior
$p(\bvec{\theta},\,\bvec{\alpha})$ and using a Markov Chain Monte Carlo (MCMC)
algorithm to sample the joint posterior probability density.

GP models have been widely used across the physical sciences but their
application is generally limited to small datasets because the cost of
computing the inverse and determinant of a general matrix $K_\bvec{\alpha}$ is
$\mathcal{O}(N^3)$.
In other words, this cost is proportional to the cube of the number of data
points $N$.
Furthermore, the storage requirements also scale as $\mathcal{O}(N^2)$.
This means that for large datasets, every evaluation of the likelihood quickly
becomes computationally intractable, and representing the matrix in memory can
become expensive.
In this case, the use of non-linear optimization or MCMC is no longer
practical.

\response{This is not a purely academic concern.
While the cost of directly evaluating the GP likelihood using a tuned linear
algebra library\footnote{For comparisons throughout this paper, we use the
Intel Math Kernel Library (\url{https://software.intel.com/en-us/intel-mkl})
running on a recent Apple MacBook Pro.} with a dataset of $N=1024$
measurements is less than a tenth of a second, the same calculation with
$N=8192$ takes over 8~seconds.
Furthermore, most optimization and sampling routines are iterative, requiring
many evaluations of this model to perform parameter estimation or inference.
Existing datasets from astronomical surveys like \kepler\ and \project{K2}
include tens of thousands of observations for hundreds of thousands of
targets, and upcoming surveys like \lsst\ are expected to produce thousands or
tens of thousands of measurements each for billions of astronomical sources
\citep{Ivezic:2008}.
Scalable methods will be required if we ever hope to use GP models with these
datasets.
}

In the following section, we present a method for improving the cubic scaling
for some use cases.
We call our method and its implementations \celerite.\footnote{The name
\celerite\ comes from the French word \foreign{c\'elerit\'e} meaning the speed
of light in a vacuum.
\response{Throughout the paper, when referring to the \celeriteterm\ model, we
typeset \celeriteterm\ in italics and, in reference to the implementation of
this model, we typeset \celerite\ in sans-serif.}}
The \celerite\ method requires using a specific model
for the covariance $k_\bvec{\alpha}(\bvec{x}_n,\,\bvec{x}_m)$ and, although it
has some limitations, we demonstrate in subsequent sections that it can
increase the computational efficiency of many astronomical data analysis
problems.
The main limitation of this method is that it can only be applied to
one-dimensional datasets, where by ``one-dimensional'' we mean that the
 \emph{input coordinates} $\bvec{x}_n$ are scalar, $\bvec{x}_n \equiv
t_n$.
We use $t$ as the input coordinate because one-dimensional GPs are often
applied to time series data but this isn't a real restriction and the
\celerite\ method can be applied to \emph{any} one-dimensional dataset.
Furthermore, the covariance function for the \celerite\ method is
``stationary''.
In other words, $k_\bvec{\alpha}(t_n,\,t_m)$ is only a function of $\tau_{nm}
\equiv |t_n - t_m|$.


\section{The celerite model}

To scale GP models to larger datasets, \citet{Rybicki:1995} presented a method
of computing the first term in \eq{gp-likelihood} in $\mathcal{O}(N)$
operations when the covariance function is given by
\begin{eqnarray}\eqlabel{kernel-simple}
k_\bvec{\alpha}(\tau_{nm}) = \sigma_n^2\,\delta_{nm} + a\,\exp(-c\,\tau_{nm})
\end{eqnarray}
where $\{{\sigma_n}^2\}_{n=1}^N$ are the measurement uncertainties,
$\delta_{nm}$ is the Kronecker delta, and $\bvec{\alpha} = (a,\,c)$.
The intuition behind this method is that, for this choice of $k_\bvec{\alpha}$,
the inverse of $K_\bvec{\alpha}$ is tridiagonal and can be computed
with a small number of operations for each data point.
Subsequently, \citet{Ambikasaran:2015} generalized this method to arbitrary
mixtures of exponentials
\begin{eqnarray}
k_\bvec{\alpha}(\tau_{nm}) = \sigma_n^2\,\delta_{nm} +
    \sum_{j=1}^J a_j\,\exp(-c_j\,\tau_{nm})
\end{eqnarray}
\response{by recognizing that the matrix $K_\bvec{\alpha}$ generated by this
kernel is semi-separable.}
In this case, the inverse is dense but \eq{gp-likelihood} can still be
evaluated with a scaling of $\mathcal{O}(N\,J^2)$, where $J$ is the number of
components in the mixture.
\response{In the following section, we derive a novel method with the same
$\mathcal{O}(N\,J^2)$ scaling that can be used when
$k_\bvec{\alpha}(\tau_{nm})$ is positive semi-definite.}

This kernel function can be made even more general by
introducing complex parameters $a_j \to a_j\pm i\,b_j$ and
$c_j \to c_j\pm i\,d_j$.
In this case, the covariance function becomes
\begin{eqnarray}\eqlabel{celerite-kernel-complex}
k_\bvec{\alpha}(\tau_{nm}) = \sigma_n^2\,\delta_{nm} +
    \sum_{j=1}^J &&\left[
    \frac{1}{2}(a_j + i\,b_j)\,\exp\left(-(c_j+i\,d_j)\,\tau_{nm}\right)
        \right. \nonumber\\
    &&+\left.
    \frac{1}{2}(a_j - i\,b_j)\,\exp\left(-(c_j-i\,d_j)\,\tau_{nm}\right)
\right]
\end{eqnarray}
and, for this function, \eq{gp-likelihood} can still be evaluated with
$\mathcal{O}(N\,J^2)$ operations.
The details of this method and a few implementation considerations are
outlined in the following section but we first discuss some
properties of this covariance function.

By rewriting the exponentials in \eq{celerite-kernel-complex} as sums of sine
and cosine functions, we can see the autocorrelation structure is defined by a
mixture of quasiperiodic oscillators
\begin{eqnarray}\eqlabel{celerite-kernel}
k_\bvec{\alpha}(\tau_{nm}) = \sigma_n^2\,\delta_{nm} +
    \sum_{j=1}^J &&\left[
    a_j\,\exp\left(-c_j\,\tau_{nm}\right)\,\cos\left(d_j\,\tau_{nm}\right)
        \right.\nonumber\\
    &&+ \left.
    b_j\,\exp\left(-c_j\,\tau_{nm}\right)\,\sin\left(d_j\,\tau_{nm}\right)
\right] \quad.
\end{eqnarray}
For clarity, we refer to the argument within the sum as a ``\celeriteterm\
term'' for the remainder of this paper.
The Fourier transform\footnote{Here and throughout we have defined the Fourier
transform of the function $f(t)$ as $F(\omega)={(2\,\pi)}^{-1/2}\,
\int_{-\infty}^\infty f(t)\,e^{i\,\omega\,t}\dd t$.} of this covariance
function is the power spectral density (PSD) of the process and it is given by
\begin{eqnarray}\eqlabel{celerite-psd}
S(\omega) = \sum_{j=1}^J \sqrt{\frac{2}{\pi}}
\frac{(a_j\,c_j+b_j\,d_j)\,({c_j}^2+{d_j}^2)+(a_j\,c_j-b_j\,d_j)\,\omega^2}
{\omega^4+2\,({c_j}^2-{d_j}^2)\,\omega^2+{({c_j}^2+{d_j}^2)}^2}\quad.
\end{eqnarray}
The physical interpretation of this model isn't immediately obvious and we
return to a more general discussion shortly but we start by considering some
special cases.

If we set the imaginary amplitude $b_j$ for some component $j$ to zero, that
term of \eq{celerite-kernel} becomes
\begin{eqnarray}
k_j(\tau_{nm}) =
    a_j\,\exp\left(-c_j\,\tau_{nm}\right)\,\cos\left(d_j\,\tau_{nm}\right)
\end{eqnarray}
and the PSD for this component is
\begin{eqnarray}\eqlabel{lorentz-psd}
S_j(\omega) = \frac{1}{\sqrt{2\,\pi}}\,\frac{a_j}{c_j}\,\left[
    \frac{1}{1+{\left(\frac{\omega-d_j}{c_j}\right)}^2} +
    \frac{1}{1+{\left(\frac{\omega+d_j}{c_j}\right)}^2}
\right] \quad.
\end{eqnarray}
This is the sum of two Lorentzian or Cauchy distributions with width $c_j$
centered on $\omega = \pm d_j$.
This model can be interpreted intuitively as a quasiperiodic oscillator with
amplitude $A_j = a_j$, quality factor $Q_j = d_j\,{(2\,c_j)}^{-1}$, and period
$P_j = 2\,\pi\,{d_j}^{-1}$.

Similarly, setting both $b_j$ and $d_j$ to zero, we get
\begin{eqnarray}
k_j(\tau_{nm}) = a_j\,\exp\left(-c_j\,\tau_{nm}\right)
\end{eqnarray}
with the PSD
\begin{eqnarray}
S_j(\omega) = \sqrt{\frac{2}{\pi}}\,\frac{a_j}{c_j}\,
    \frac{1}{1+{\left(\frac{\omega}{c_j}\right)}^2} \quad.
\end{eqnarray}
This model is often called an Ornstein--Uhlenbeck process \response{\citep[in
reference to the classic paper,][]{Uhlenbeck:1930}} and this is the kernel
that was studied by Rybicki \& Press \citep{Rybicki:1992,Rybicki:1995}.

Finally, we note that the product of two terms of the form found inside the
sum in \eq{celerite-kernel} can also be re-written as a sum with updated
parameters
\begin{eqnarray}\eqlabel{product-rule}
k_j(\tau) \, k_k(\tau) =
    e^{-\tilde{c}\,\tau}\,[
        \tilde{a}_+\,\cos(\tilde{d}_+\,\tau) + \tilde{b}_+\,\sin(\tilde{d}_+\,\tau) +
        \tilde{a}_-\,\cos(\tilde{d}_-\,\tau) + \tilde{b}_-\,\sin(\tilde{d}_-\,\tau)
    ]
\end{eqnarray}
where
\begin{eqnarray}
    \tilde{a}_{\pm} &=& \frac{1}{2}\,(a_j\,a_k \pm b_j\,b_k) \\
    \tilde{b}_{\pm} &=& \frac{1}{2}\,(b_j\,a_k \mp a_j\,b_k) \\
    \tilde{c} &=& c_j + c_k \\
    \tilde{d}_{\pm} &=& d_j \mp d_k \quad.
\end{eqnarray}
Therefore, the method described in the following section can be used to
perform scalable inference on large datasets for any model, where the kernel
function is a sum or product of \celeriteterm\ terms.

\section{celerite as a model of stellar variations}\sectlabel{sho}

We now turn to a discussion of \celeriteterm\ as a model of astrophysical
variability.
A common concern in the context of GP modeling in astrophysics is the lack of
physical motivation for the choice of kernel functions.
Kernels are often chosen simply because they are popular with little
consideration of the impact of this decision.
While this isn't necessarily a problem for the inferred results, in this
section we discuss an exact physical interpretation of the \celeriteterm\
kernel that will be applicable to many astrophysical systems but especially
the time-variability of stars.

Many astronomical objects are variable on timescales determined by their
physical structure.
For phenomena such as stellar (asteroseismic) oscillations, variability is
excited by noisy physical processes and grows most strongly at the
characteristic timescale but is also damped due to dissipation in the system.
These oscillations are strong at resonant frequencies determined by the
internal stellar structure, which are both excited and damped by convective
turbulence.

To relate this physical picture to \celeriteterm, we consider the dynamics of a
stochastically-driven damped simple harmonic oscillator (SHO).
The differential equation for this system is
\begin{equation}
    \left[\frac{\dd^2}{\dd t^2} + \frac{\omega_0}{Q}\,\frac{\dd}{\dd t}
    + \omega_0^2\right]\, y(t) = \epsilon(t)
\end{equation}
where $\omega_0$ is the frequency of the undamped oscillator, $Q$ is the
quality factor of the oscillator, and $\epsilon(t)$ is a stochastic driving
force.
If $\epsilon(t)$ is white noise, the PSD of this process is
\citep{Anderson:1990}
\begin{equation}\eqlabel{sho-psd}
S(\omega) = \sqrt{\frac{2}{\pi}}\,\frac{S_0\,\omega_0^4}
    {(\omega^2-\omega_0^2)^2 + \omega_0^2\omega^2/Q^2}
\end{equation}
where $S_0$ is proportional to the power at $\omega = \omega_0$, $S(\omega_0)
= \sqrt{2/\pi}\,S_0\,Q^2$.
The power spectrum in \eq{sho-psd} matches \eq{celerite-psd} if
\begin{eqnarray}\eqlabel{sho-complex}
a_j &=& S_0\,\omega_0\,Q \\
b_j &=& \frac{S_0\,\omega_0\,Q}{\sqrt{4\,Q^2-1}} \\
c_j &=& \frac{\omega_0}{2\,Q}\\
d_j &=& \frac{\omega_0}{2\,Q} \sqrt{4\,Q^2-1} \quad,
\end{eqnarray}
for $Q \ge \frac{1}{2}$.
For $0 < Q \le \frac{1}{2}$, \eq{sho-psd} can be captured by a pair of
\celeriteterm\
terms with parameters
\begin{eqnarray}\eqlabel{sho-real}
a_{j\pm} &=& \frac{1}{2}\,S_0\,\omega_0\,Q\,\left[ 1 \pm
        \frac{1}{\sqrt{1-4\,Q^2}}\right] \\
b_{j\pm} &=& 0 \nonumber\\
    c_{j\pm} &=& \frac{\omega_0}{2\,Q}\,\left[1 \mp \sqrt{1-4\,Q^2}\right]
    \nonumber\\
d_{j\pm} &=& 0 \quad. \nonumber
\end{eqnarray}

For these definitions, the kernel is
\begin{equation}\eqlabel{sho-kernel}
k_\mathrm{SHO}(\tau;\,S_0,\,Q,\,\omega_0) =
S_0\,\omega_0\,Q\,e^{-\frac{\omega_0\,\tau}{2Q}}\,
\begin{cases}
    \cosh{(\eta\,\omega_0\,\tau)} +
        \frac{1}{2\,\eta\,Q}\,\sinh{(\eta\,\omega_0\,\tau)}, & 0 < Q < 1/2\\
    2\,(1+\omega_0\,\tau), & Q = 1/2\\
    \cos{(\eta\,\omega_0\,\tau)} +
        \frac{1}{2\,\eta\,Q} \sin{(\eta\,\omega_0\,\tau)},& 1/2 < Q\\
\end{cases}
\end{equation}
where $\eta = \vert 1-(4\,Q^2)^{-1}\vert^{1/2}$.
We note that, because of the damping, the characteristic oscillation frequency
in this model, $d_j$, for any finite quality factor $Q > 1/2$, is not equal to
the frequency of the undamped oscillator, $\omega_0$.

The power spectrum in \eq{sho-psd} has several limits of physical interest:
\begin{itemize}

{\item For $Q = 1/\sqrt{2}$, \eq{sho-psd} simplifies to
\begin{eqnarray}\eqlabel{granulation-psd}
S(\omega) = \sqrt{\frac{2}{\pi}}\,\frac{S_0}{(\omega/\omega_0)^4+1} \quad.
\end{eqnarray}
This functional form is commonly used to model for the background granulation
noise in asteoreseismic and helioseismic \citep{Harvey:1985, Michel:2009,
Kallinger:2014}  analyses.
The kernel for this value of $Q$ is
\begin{equation}
k(\tau) = S_0\,\omega_0\,e^{-\frac{1}{\sqrt{2}}\,\omega_0\,\tau}\,
    \cos{\left(\frac{\omega_0\,\tau}{\sqrt{2}}-\frac{\pi}{4}\right)} \quad.
\end{equation}}

{\item Substituting $Q = 1/2$, \eq{sho-psd} becomes
\begin{eqnarray}
S(\omega) =
    \sqrt{\frac{2}{\pi}}\,\frac{S_0}{\left[(\omega/\omega_0)^2+1\right]^2}
\end{eqnarray}
with the corresponding covariance function (using
\eqalt{celerite-kernel} and \eqalt{sho-real})
\begin{eqnarray}\eqlabel{approx-matern}
k(\tau) &=& \lim_{f \to 0}\,
    \frac{1}{2}\,S_0\,\omega_0\,
    \left[\left(1+1/f\right)\,e^{-\omega_0\,(1-f)\,\tau} +
          \left(1-1/f\right)\,e^{-\omega_0\,(1+f)\,\tau}
    \right] \\
&=& S_0\,\omega_0\,e^{-\omega_0\,\tau}\,[1+\omega_0\,\tau]
\end{eqnarray}
or equivalently (using \eqalt{celerite-kernel} and \eqalt{sho-complex})
\begin{eqnarray}\eqlabel{approx-matern2}
k(\tau) &=& \lim_{f \to 0}\,
    S_0\,\omega_0\,e^{-\omega_0\,\tau}\,
    \left[\cos(f\,\tau) + \frac{\omega_0}{f}\,\sin(f\,\tau)\right] \\
&=& S_0\,\omega_0\,e^{-\omega_0\,\tau}\,[1+\omega_0\,\tau] \quad.
\end{eqnarray}
This covariance function is also known as the Mat\'ern-3/2 function
\citep{Rasmussen:2006}.
This suggests that the Mat\'ern-3/2 covariance can be approximated using
the \celeriteterm\ framework with a small value of $f$ in \eq{approx-matern2} but we
caution that this might lead to numerical issues for the solver.
}

{\item Finally, in the limit of large $Q$, the model approaches a high
    quality oscillation with frequency $\omega_0$ and covariance function
\begin{eqnarray}
k(\tau) \approx
    S_0\,\omega_0\,Q\,
    \exp\left(-\frac{\omega_0\,\tau}{2\,Q}\right)\,
    \cos\left(\omega_0\,\tau\right) \quad.
\end{eqnarray}}

\end{itemize}
\Figure{sho} shows a plot of the PSD for these limits and several other values
of $Q$.
From this figure, it is clear that for $Q \le 1/2$, the model has no
oscillatory behavior and that for large $Q$, the shape of the PSD near the
peak frequency approaches a Lorentzian.

These special cases demonstrate that the stochastically-driven simple harmonic
oscillator provides a physically motivated model that is flexible enough to
describe a wide range of stellar variations and we return to give some
specific examples in \sect{examples-real}.
Low $Q \approx 1$ can capture granulation noise and high $Q \gg 1$ is a good
model for asteroseismic oscillations.
In practice, we take a sum over oscillators with different values of $Q$,
$S_0$, and $\omega_0$ to give a sufficient accounting of the power spectrum
of stellar time series.
Since this kernel is exactly described by the exponential kernel, the
likelihood (\eqalt{gp-likelihood}) can be evaluated for a time series with $N$
measurements in $\mathcal{O}(N)$ operations using the \celeriteterm\ method
described in the previous section.

\begin{figure}[!htbp]
\begin{center}
\includegraphics[width=0.95\textwidth]{figures/sho.pdf}
\caption{(left) The power spectrum of a stochastically-driven simple harmonic
    oscillator (\eqalt{sho-psd}) plotted for several values of the quality
    factor $Q$.
    For comparison, the dashed line shows the Lorentzian function from
    \eq{lorentz-psd} with $c_j = \omega_0/(2\,Q) = 1/20$ and normalized so that
    $S(d_j)/S(0) = 100$.
    (middle) The corresponding autocorrelation functions with the same colors.
    \response{(right) Three realizations from each model in the same colors.}
    \figurelabel{sho}}
\end{center}
\end{figure}



\section{Semi-separable matrix factorization}


The relationship between the \celeriteterm\ model and semi-separable linear
algebra was first recognized by Ambikasaran \citep{Ambikasaran:2015}.
A rank-$R$ semi-separable matrix is a matrix $K$ where the elements can be
written as
\begin{eqnarray}
K_{n,m} = \left\{\begin{array}{ll}
    \sum_{r=1}^R U_{n,r}\,V_{m,r} & \mathrm{if}\,m<n \\
    A_{n,n} & \mathrm{if}\,m=n \\
    \sum_{r=1}^R U_{m,r}\,V_{n,r} & \mathrm{otherwise}
\end{array}\right.
\end{eqnarray}
for some $N \times R$-dimensional matrices $U$ and $V$, and an $N \times
N$-dimensional diagonal matrix $A$.
This definition can be equivalently written as
\begin{eqnarray}\eqlabel{semi-sep}
K = A + \mathrm{tril}(U\,V^\T) + \mathrm{triu}(V\,U^\T)
\end{eqnarray}
where the $\mathrm{tril}$ function extracts the strict lower triangular
component of its argument and $\mathrm{triu}$ is the equivalent strict upper
triangular operation.  Note that the last two terms in this equation are
transposes of one another.
For the \celeriteterm\ model described in the previous section, the rank of
the semi-separable matrix is $R = 2\,J$ and the components of the relevant
matrices are
\begin{eqnarray}
U_{n,2\,j-1} &=& a_j\,e^{-c_j\,t_n}\,\cos(d_j\,t_n) +
    b_j\,e^{-c_j\,t_n}\,\sin(d_j\,t_n) \\
U_{n,2\,j} &=& a_j\,e^{-c_j\,t_n}\,\sin(d_j\,t_n) -
    b_j\,e^{-c_j\,t_n}\,\cos(d_j\,t_n) \\
V_{m,2\,j-1} &=& e^{c_j\,t_m}\,\cos(d_j\,t_m) \\
V_{m,2\,j} &=& e^{c_j\,t_m}\,\sin(d_j\,t_m) \\
A_{n,n} &=& \sigma_n^2 + \sum_{j=1}^J a_j \quad.
\end{eqnarray}

Note that rather than storing the full $N \times N$ covariance matrix, it
is only necessary to store the $2J \times N$ matrices $U$ and $V$, as well
as the diagonal terms, for a total storage volume of $(4J+1) \times N$ floating
point numbers.

\subsection{Cholesky factorization}

To compute the marginalized likelihood defined in \eq{gp-likelihood}, we must
compute the log-determinant of $K$ and solve linear systems of the form
$K\,\bvec{z}=\bvec{y}$ for $\bvec{z}$, where $K$ is a rank-$2\,J$
semi-separable matrix.
If $K$ is positive semi-definite, these can be computed using the Cholesky
factorization of $K$:
\begin{eqnarray}
K = L\,D\,L^\T
\end{eqnarray}
where $L$ is a lower triangular matrix with unit diagonal and $D$ is a
diagonal matrix.
We use the ansatz that $L$ has the form
\begin{eqnarray}
    L = I + \mathrm{tril} (U\,W^T)
\end{eqnarray}
where $I$ is the identity, $U$ is the matrix from above, and $W$ is an unknown
$N \times 2\,J$ matrix.
Combining this with \eq{semi-sep}, we find the equation
\begin{eqnarray}\eqlabel{cholesky}
A + \mathrm{tril}(U\,V^\T) + \mathrm{triu}(V\,U^\T)
&=& \left[I + \mathrm{tril} (U\,W^T)\right]\,D\,
    {\left[I + \mathrm{tril} (U\,W^T)\right]}^\T \\
&=& D + \mathrm{tril}(U\,W^\T)\,D
    + D\,\mathrm{triu}(W\,U^\T) \nonumber\\
&& +\, \mathrm{tril}(U\,W^\T)\,D\,\mathrm{triu}(W\,U^\T) \nonumber
\end{eqnarray}
that we can solve for $W$.
Setting each element on the left side of \eq{cholesky} equal to the
corresponding element on the right side, we derive the following recursion
relations
\begin{eqnarray}
S_{n,j,k} &=& S_{n-1,j,k} + D_{n-1,n-1}\,W_{n-1,j}\,W_{n-1,k} \nonumber\\
D_{n,n} &=& A_{n,n} -
    \sum_{j=1}^{2\,J}\sum_{k=1}^{2\,J} U_{n,j}\,S_{n,j,k}\,U_{n,k}
    \nonumber\\
W_{n,j} &=& \frac{1}{D_{n,n}}\left[ V_{n,j} -
    \sum_{k=1}^{2\,J}U_{n,k}\,S_{n,j,k} \right]
    \eqlabel{algorithm}
\end{eqnarray}
where $S_n$ is a symmetric $2\,J \times 2\,J$ matrix and every element
$S_{1,j,k}=0$.
The computational cost of one iteration of the update in \eq{algorithm} is
$\mathcal{O}(J^2)$ and this must be run $N$ times~--~once for each
observation~--~so the total cost of this factorization scales as
$\mathcal{O}(N\,J^2)$.

Note that if some \celeriteterm\ terms are real, with $b_j=d_j=0$,
then these terms only add one to the rank of $U$ and $V$.  We use this fact
to simplify the algebra when real components are included:  if $J_{real}$
and $J_{complex}$ terms are included, with $J_{real}+J_{complex}=J$, then
the $U$, $V$, and $W$ matrices have size $N \times (J_{real}+2J_{complex})$.

\subsection{Pre-conditioning}

Na\"ive implementation of the algorithm in \eq{algorithm} will have numerical
overflow and underflow issues in many realistic cases because both $U$ and $V$
have factors of the form $e^{\pm c_j t}$, where $t$ can be any arbitrarily large(small)
real number;  these factors can cancel in the end, but will not if over(under)flow
is an issue.  This can be avoided with the appropriate reparameterization.
We define the following pre-conditioned variables
\begin{eqnarray}
\tilde{U}_{n,2\,j-1} &=& a_j\,\cos(d_j\,t_n) + b_j\,\sin(d_j\,t_n) \\
\tilde{U}_{n,2\,j} &=& a_j\,\sin(d_j\,t_n) - b_j\,\cos(d_j\,t_n) \\
\tilde{V}_{m,2\,j-1} &=& \cos(d_j\,t_m) \\
\tilde{V}_{m,2\,j} &=& \sin(d_j\,t_m) \\
\tilde{W}_{n,2\,j-1} &=& e^{-c_j\,t_n}\,W_{n,2\,j-1} \\
\tilde{W}_{n,2\,j} &=& e^{-c_j\,t_n}\,W_{n,2\,j}
\end{eqnarray}
and the set of variables
\begin{eqnarray}
\phi_{n,2\,j-1} = \phi_{n,2\,j} = e^{-c_j\,(t_n - t_{n-1})}
\end{eqnarray}
with the constraint
\begin{eqnarray}
\phi_{1,2\,j-1} = \phi_{1,2\,j} = 0 \quad.
\end{eqnarray}
Using this parameterization, we find the following, numerically stable,
algorithm
\begin{eqnarray}
    S_{n,j,k} &=& \phi_{n,j}\,\phi_{n,k}\,\left[S_{n-1,j,k} +
    D_{n-1,n-1}\,\tilde{W}_{n-1,j}\,\tilde{W}_{n-1,k}\right] \nonumber\\
D_{n,n} &=& A_{n,n} -
    \sum_{j=1}^{2\,J}\sum_{k=1}^{2\,J} \tilde{U}_{n,j}\,S_{n,j,k}\,\tilde{U}_{n,k}
    \nonumber\\
\tilde{W}_{n,j} &=& \frac{1}{D_{n,n}}\left[ \tilde{V}_{n,j} -
    \sum_{k=1}^{2\,J}\tilde{U}_{n,k}\,S_{n,j,k} \right] \quad.
\end{eqnarray}

\subsection{Solving}

After computing the Cholesky factorization of the matrix $K$, we can apply
the inverse of $K$ and compute its log-determinant in $\mathcal{O}(N\,J)$ and
$\mathcal{O}(N)$ operations respectively.
The log-determinant of $K$ is given by
\begin{eqnarray}
    \ln \det K = \sum_{n=1}^N \ln D_{n,n}
\end{eqnarray}
where, if $K$ is positive semi-definite, $D_{n,n}>0$ for all $n$.

The inverse of $K$ can be applied using the relationship
\begin{eqnarray}
\bvec{z} = K^{-1}\,\bvec{y} = {(L^\T)}^{-1}\,D^{-1}\,L^{-1}\,\bvec{y} \quad.
\end{eqnarray}
First, we solve for $\bvec{z}^\prime = L^{-1}\,\bvec{y}$ using the following forward
substitution algorithm
\begin{eqnarray}
    f_{n,j} &=& \phi_{n,j}\,\left[f_{n-1,j} +
    \tilde{W}_{n-1,j}\,z_{n-1}^\prime\right] \nonumber\\
    z_n^\prime &=& y_n - \sum_{j=1}^{2\,J} \tilde{U}_{n,j}\,f_{n,j}
\end{eqnarray}
where $f_{0,j} = 0$ for all $j$.
Using this result and the following backward substitution algorithm, we can
compute $\bvec{z}$
\begin{eqnarray}
g_{n,j} &=& \phi_{n+1,j}\,\left[g_{n+1,j} +
    \tilde{U}_{n+1,j}\,z_{n+1}\right] \nonumber\\
z_n &=& \frac{z_n^\prime}{D_{n,n}} - \sum_{j=1}^{2\,J} \tilde{W}_{n,j}\,g_{n,j}
\end{eqnarray}
where $g_{N+1,j} = 0$ for all $j$.
The total cost of the forward and backward substitution passes scales as
$\mathcal{O}(N\,J)$.
<<<<<<< HEAD

\subsection{Simulation}

Simulation of a Gaussian process for large $N$ requires multiplying an
$N$-dimensional vector of Gaussian normal deviates, $\bvec{q}$, by the square root
of the covariance matrix:
\begin{equation}
\bvec{y} = K_\bvec{\alpha}^{1/2} \bvec{q},
\end{equation}
where $q_i \sim N(0,1)$.  Note that $K_\bvec{\alpha} = K_\bvec{\alpha}^{1/2} \left(K_\bvec{\alpha}^{1/2}\right)^T$, which
comparing with the Cholesky factorization gives $K_\bvec{\alpha}^{1/2} = L D^{1/2}$,
where $(D^{1/2})_{ii} = \sqrt{D_{ii}}$.  Also note that the first term of $-2 \mathcal{L}$
with $\mu_\bvec{\theta} =0$ is given by
\begin{eqnarray}
\mathcal{Q} &=&\bvec{y}^T K_\bvec{\alpha}^{-1} \bvec{y}\\
&=& \bvec{y}^T \left(K_\bvec{\alpha}^{-1/2}\right)^T K_\bvec{\alpha}^{-1/2} \bvec{y}\\
&=& \bvec{q}^T K_\bvec{\alpha}^{1/2} \left(K_\bvec{\alpha}^{-1/2}\right)^T K_\bvec{\alpha}^{-1/2} K_\bvec{\alpha}^{1/2} \bvec{q}\\
&=& \bvec{q}^T \bvec{q}.
\end{eqnarray}
The last quantity is simply the dot product of an $N$-dimensional vector of independent standard normal random variables with itself,
which is distributed according to the chi-squared distribution with $N$ degrees of freedom, i.e.\ $\mathcal{Q} \sim \chi_N^2$.

To generate a draw from a Gaussian process with a specified \celerite\ model requires carrying out the
low-rank Cholesky decomposition first, generating the vector $\bvec{q}$ of random normal deviates, and then multiplying
\begin{equation}
\bvec{y} = L D^{1/2} \bvec{q}.
\end{equation}
This may be carried out in $\mathcal{O}(JN)$ operations with
\begin{eqnarray}
f_{n,j} &=& \phi_{n-1,j} \left(f_{n-1,j} + \tilde{W}_{n-1,j} D_{n-1,n-1}^{1/2} q_{n-1}\right)\\
y_n &=& D_{n,n}^{1/2} q_n + \sum_{k=1}^{2J} \tilde{U}_{n,k} f_{n,k}
\end{eqnarray}
for $n = 1$ to $N$ and $j=1$ to $2J$, with $f_{0,j} = 0$ for all $j$ and $q_0 = 0$.
\agoltodo{Check that these equations are in fact correct.}
We expect that this simulation algorithm will be useful for test-driving Gaussian
process inference algorithms applied to large datasets; even simulation of
Gaussian processes becomes prohibitive for large $N$ if standard Cholesky decomposition
and multiplication are used.

\subsection{Multiplication and filtering}

Multiplication of the full covariance matrix times a vector can be accomplished in $\mathcal{O}(JN)$
operations with a stable recursive algorithm using the semi-separable form:
\begin{equation}
\bvec{y} =  \left(A + \mathrm{tril}(U V^T) + \mathrm{triu}(V U^T)\right) \bvec{z}.
\end{equation}
The algorithm for multiplication is given by
\begin{eqnarray}
f^+_{n,j} &=& \phi_{n+1,j} \left(f^+_{n+1,j} + \sum_{j=1}^J \tilde U_{n+1,j} z_{n+1}\right)\\
f^-_{n,j} &=& \phi_{n,j} \left(f^-_{n-1,j} + \sum_{j=1}^J \tilde V_{n-1,j} z_{n-1}\right)\\
y_n &=& A_{n,n} z_n + \sum_{j=1}^J \left[ \tilde V_{n,j} f^+_{n,j} + \tilde U_{n,j} f^-_{n,j}\right],
\end{eqnarray}
where $f^+_{N,j} = 0$ and $f^-_{1,j} = 0$ for all $j=1,...,J$.  The recursion requires
two sweeps, a sweep downward from $n=N-1$ to $n=1$ to compute $f^+_{n,j}$ and a sweep upwards
from $n=2$ to $n=N$ to compute $f^-_{n,j}$.  \dfmtodo{I'm getting confused by zero-based
indexing in your C code...  this may be worth scrutinizing to see if I screwed up.}

Multiplication of the full covariance matrix is useful, for example, for isolating
a particular component of a kernel, which amounts to a customized filter of a dataset.
For example, a white-noise filter is given by:
\begin{eqnarray}
\bar f &=& K(\bvec{t},\bvec{t}) \left[K(\bvec{t},\bvec{t})+\sigma^2I\right]^{-1} \bvec{y},\\
&=& K(\bvec{t},\bvec{t}) \bvec{z}
\end{eqnarray}
where $\bvec{y}$ is the vector of measurements and $\bvec{z}$ may be computed from the Cholesky
decomposition as described above.  The second step multiplication of the white-noise-free
kernel times $\bvec{z}$ may be accomplished in $\mathcal{O}(JN)$ steps with this multiplication algorithm.
Note that for this particular example it is more efficient to compute $\bar f = \bvec{y} -\sigma^2 I \bvec{z}$,
but in general the filtering kernel will not differ from the full kernel by a diagonal matrix.

\subsection{Prediction and interpolation}

%Gaussian process regression may also be used for prediction and interpolation at future or missing data, based upon current measurements.  With \celerite\ it proves possible to predict the mean value at times ${t_m; m=1,...,M}$ based upon measured times ${t_n; n=1,...,N}$ in $\mathcal{O}(N+M)$ operations.

For predicting or interpolating missing or future data points (and their variance) at times $\bvec{t^*} = \left\{t_{1}^*,t_{2}^*,...,t_{M}^*\right\}$, we need to apply the covariance between the measured and predicted times.  The mean of the predicted values is (equation 2.19 from Rasmussen \& Williams):
\begin{eqnarray}
\bar f_* &=& K(\bvec{t^*},\bvec{t}) \left[K(\bvec{t},\bvec{t})+\sigma^2 I\right]^{-1} \bvec{y},\\
&=& K(\bvec{t^*},\bvec{t}) \bvec{z}
\end{eqnarray}
where $\bvec{y}$ is the vector of measurements and $\sigma$ is the measurement uncertainty, and
$\bvec{z} = \left[K(\bvec{t},\bvec{t})+\sigma^2 I\right]^{-1} \bvec{y}$ can be computed from
the Cholesky decomposition of the full covariance matrix in ${\cal O}(J^2N)$.

Since the covariance matrix may be written as the sum of exponentials, the predicted mean is given by
\begin{eqnarray}
\bar f^*_m &=& K(t^*_m,\bvec{t}) \bvec{z} \\
&=& \sum_n \sum_{j=1}^J e^{-c_j \vert t^*_m-t_n\vert}\left(a_j \cos{(d_j \vert t^*_m-t_n\vert)} +b_j \sin{(d_j \vert t^*_m-t_n\vert)}\right) z_j,
\end{eqnarray}
for $m =1$ to $M$.
Dividing the sum over $n$ into $\{t_1,...,t_{n_0}\} < t^*_m$ and
$\{t_{n0+1},...,t_N\} \ge t^*_m$, gives
\begin{eqnarray}
\bar f^*_m &=& \sum_{j=1}^J\sum_{n=1}^{n_0} e^{-c_j(t^*_m-t_n)} \left[a_j \cos{(d_j(t^*_m-t_n))}+b_j\sin{(d_j(t^*_m-t_n))}\right] z_n \\
&+& \sum_{j=1}^J\sum_{n=n_0+1}^N  e^{-c_j(t_n-t^*_m)} \left[a_j \cos{(d_j(t_n-t^*_m))}+b_j\sin{(d_j(t_n-t^*_m))}\right] z_n.
\end{eqnarray}
We can compute this recursively.  Defining
\begin{eqnarray}
Q^-_{n,i} &=& \left(Q^-_{n-1,i}+z_n\tilde V_{n,i}\right)e^{-c_j(t_{n+1}-t_{n})},\\
X^-_{m,n,i} &=& e^{-c_j(t_m^*-t_{n+1})}\tilde U_{m,i},\\
Q^+_{n,i} &=& \left(Q^+_{n+1,i}+z_n\tilde U_{n,i}\right)e^{-c_j(t_{n}-t_{n-1})},\\
X^+_{m,n,i} &=& e^{-c_j(t_{n-1}-t_m^*)} \tilde V_{m,i},
\end{eqnarray}
where $t_0=t_1$, $t_{N+1}=t_N$, $Q^-_{0,i} = 0$ and $Q^+_{N+1,i}=0$ for $i=1$ to $2J$, and in $X^\pm_{m,n,i}$ the expressions
for $\tilde U_{m,i}$ and $\tilde V_{m,i}$ are evaluted at $t_m^*$.
Two sweeps must be carried out, upward in $n$ and $m$ to compute $Q^-$ recursively, and downward in
$m$ and $n$ to compute $Q^+$ recursively, for a total scaling of $\approx \mathcal{O}(J^2N+J(N+M))$.
For each value of $m$, $Q^\pm$ are recursively updated over $n$ until $n_0$ is reached, at which
point the predicted mean can be computed from
\begin{equation}
\bar f^*_i = \sum_{i=1}^{2J} \left[Q^-_{n_0,i}X^-_{m,n_0,i}+Q^+_{n_0+1,i}X^+_{m,n_0+1,i}\right],
\end{equation}
We have yet to derive an expression for the variance.

%The variance evaluated at future predicted times $\bvec{t^*} > \bvec{t}$ may be obtained in a similar manner (equation 2.19 from Rasmussen \& Williams):
%\begin{eqnarray}
%\mathrm{var}(f^*_{i+1}) &=& K(t^*_{i+1},t^*_{i+1}) - K(t^*_{i+1},\bvec{t}^T)K(\bvec{t},\bvec{t})^{-1} K(\bvec{t},t^*_{i+1})\\
%&=& K(t^*_{i+1},t^*_{i+1}) - \sum_p\sum_q \alpha_p \alpha_q e^{-(\beta_p+\beta_q)(t^*_{i+1}-t^*_{i})} \\
%&\times& e^{-\beta_p(t^*_{i}-\bvec{t}^T)}K(\bvec{t},\bvec{t})^{-1} e^{-\beta_q(t^*_{i}-\bvec{t})}\\
%&=& K(t^*_{i+1},t^*_{i+1}) - \sum_{p,q} \alpha_p \alpha_q e^{-(\beta_p+\beta_q)(t^*_{i+1}-t^*_{i})} P_{i,p,q}\\
%\end{eqnarray}
%for $1 \le p,q \le J$,
%where
%\begin{equation}
%P_{i,p,q} = e^{-\beta_p(t^*_{i}-\bvec{t}^T)}
%K(\bvec{t},\bvec{t})^{-1} e^{-\beta_q(t^*_{i}-\bvec{t})}.
%\end{equation}
%For $i=1$, $P_{1,p,q}$ can be obtained in $\mathcal{O}(J^2N)$ operations
%with the Cholesky decomposition.
%Subsequent $P_{i+1,p,q}$ may be obtained recursively as
%\begin{equation}
%P_{i+1,p,q} = e^{-(\beta_p+\beta_q)(t^*_{i+1}- t^*_{i})} P_{i,p,q},
%\end{equation}
%in $\mathcal{O}(J^2M)$ operations, for a total of $\approx \mathcal{O}(J^2(N+M))$ operations.
%Note that this variance formula {\it only} works for prediction; we have
%yet to derive a formula for which $\bvec{t^*}$ and $\bvec{t}$ are
%interspersed.

\section{celerite as a model of stellar variations}\sectlabel{sho}

We now turn to a discussion of \celeriteterm\ as a model of astrophysical
variability.
A common concern in the context of GP modeling in astrophysics is the lack of
physical motivation for the choice of kernel functions.
Kernels are often chosen simply because they are popular with little
consideration of the impact of this decision.
While this isn't necessarily a problem for the inferred results, in this
section we discuss an exact physical interpretation of the \celeriteterm\
kernel that will be applicable to many astrophysical systems but especially
the time-variability of stars.

Many astronomical objects are variable on timescales determined by their
physical structure.
For phenomena such as stellar (asteroseismic) oscillations, variability is
excited by noisy physical processes and grows most strongly at the
characteristic timescale but is also damped due to dissipation in the system.
These oscillations are strong at resonant frequencies determined by the
internal stellar structure, which are both excited and damped by convective
turbulence.

To relate this physical picture to \celeriteterm, we consider the dynamics of a
stochastically-driven damped simple harmonic oscillator (SHO).
The differential equation for this system is
\begin{equation}
    \left[\frac{\dd^2}{\dd t^2} + \frac{\omega_0}{Q}\,\frac{\dd}{\dd t}
    + \omega_0^2\right]\, y(t) = \epsilon(t)
\end{equation}
where $\omega_0$ is the frequency of the undamped oscillator, $Q$ is the
quality factor of the oscillator, and $\epsilon(t)$ is a stochastic driving
force.
If $\epsilon(t)$ is white noise, the PSD of this process is
\citep{Anderson:1990}
\begin{equation}\eqlabel{sho-psd}
S(\omega) = \sqrt{\frac{2}{\pi}}\,\frac{S_0\,\omega_0^4}
    {(\omega^2-\omega_0^2)^2 + \omega_0^2\omega^2/Q^2}
\end{equation}
where $S_0$ is proportional to the power at $\omega = \omega_0$, $S(\omega_0)
= \sqrt{2/\pi}\,S_0\,Q^2$.
The power spectrum in \eq{sho-psd} matches \eq{celerite-psd} if
\begin{eqnarray}\eqlabel{sho-complex}
a_j &=& S_0\,\omega_0\,Q \\
b_j &=& \frac{S_0\,\omega_0\,Q}{\sqrt{4\,Q^2-1}} \\
c_j &=& \frac{\omega_0}{2\,Q}\\
d_j &=& \frac{\omega_0}{2\,Q} \sqrt{4\,Q^2-1} \quad,
\end{eqnarray}
for $Q \ge \frac{1}{2}$.
For $0 < Q \le \frac{1}{2}$, \eq{sho-psd} can be captured by a pair of
\celeriteterm\
terms with parameters
\begin{eqnarray}\eqlabel{sho-real}
a_{j\pm} &=& \frac{1}{2}\,S_0\,\omega_0\,Q\,\left[ 1 \pm
        \frac{1}{\sqrt{1-4\,Q^2}}\right] \\
b_{j\pm} &=& 0 \nonumber\\
    c_{j\pm} &=& \frac{\omega_0}{2\,Q}\,\left[1 \mp \sqrt{1-4\,Q^2}\right]
    \nonumber\\
d_{j\pm} &=& 0 \quad. \nonumber
\end{eqnarray}

For these definitions, the kernel is
\begin{equation}\eqlabel{sho-kernel}
k_\mathrm{SHO}(\tau;\,S_0,\,Q,\,\omega_0) =
S_0\,\omega_0\,Q\,e^{-\frac{\omega_0\,\tau}{2Q}}\,
\begin{cases}
    \cosh{(\eta\,\omega_0\,\tau)} +
        \frac{1}{2\,\eta\,Q}\,\sinh{(\eta\,\omega_0\,\tau)}, & 0 < Q < 1/2\\
    2\,(1+\omega_0\,\tau), & Q = 1/2\\
    \cos{(\eta\,\omega_0\,\tau)} +
        \frac{1}{2\,\eta\,Q} \sin{(\eta\,\omega_0\,\tau)},& 1/2 < Q\\
\end{cases}
\end{equation}
where $\eta = \vert 1-(4\,Q^2)^{-1}\vert^{1/2}$.
We note that, because of the damping, the characteristic oscillation frequency
in this model, $d_j$, for any finite quality factor $Q > 1/2$, is not equal to
the frequency of the undamped oscillator, $\omega_0$.

The power spectrum in \eq{sho-psd} has several limits of physical interest:
\begin{itemize}

{\item For $Q = 1/\sqrt{2}$, \eq{sho-psd} simplifies to
\begin{eqnarray}\eqlabel{granulation-psd}
S(\omega) = \sqrt{\frac{2}{\pi}}\,\frac{S_0}{(\omega/\omega_0)^4+1} \quad.
\end{eqnarray}
This functional form is commonly used to model for the background granulation
noise in asteoreseismic and helioseismic \citep{Harvey:1985, Michel:2009,
Kallinger:2014}  analyses.
The kernel for this value of $Q$ is
\begin{equation}
k(\tau) = S_0\,\omega_0\,e^{-\frac{1}{\sqrt{2}}\,\omega_0\,\tau}\,
    \cos{\left(\frac{\omega_0\,\tau}{\sqrt{2}}-\frac{\pi}{4}\right)} \quad.
\end{equation}}

{\item Substituting $Q = 1/2$, \eq{sho-psd} becomes
\begin{eqnarray}
S(\omega) =
    \sqrt{\frac{2}{\pi}}\,\frac{S_0}{\left[(\omega/\omega_0)^2+1\right]^2}
\end{eqnarray}
with the corresponding covariance function (using
\eqalt{celerite-kernel} and \eqalt{sho-real})
\begin{eqnarray}\eqlabel{approx-matern}
k(\tau) &=& \lim_{f \to 0}\,
    \frac{1}{2}\,S_0\,\omega_0\,
    \left[\left(1+1/f\right)\,e^{-\omega_0\,(1-f)\,\tau} +
          \left(1-1/f\right)\,e^{-\omega_0\,(1+f)\,\tau}
    \right] \\
&=& S_0\,\omega_0\,e^{-\omega_0\,\tau}\,[1+\omega_0\,\tau]
\end{eqnarray}
or equivalently (using \eqalt{celerite-kernel} and \eqalt{sho-complex})
\begin{eqnarray}\eqlabel{approx-matern2}
k(\tau) &=& \lim_{f \to 0}\,
    S_0\,\omega_0\,e^{-\omega_0\,\tau}\,
    \left[\cos(f\,\tau) + \frac{\omega_0}{f}\,\sin(f\,\tau)\right] \\
&=& S_0\,\omega_0\,e^{-\omega_0\,\tau}\,[1+\omega_0\,\tau] \quad.
\end{eqnarray}
This covariance function is also known as the Mat\'ern-3/2 function
\citep{Rasmussen:2006}.
This suggests that the Mat\'ern-3/2 covariance can be approximated using
the \celeriteterm\ framework with a small value of $f$ in \eq{approx-matern2} but we
caution that this might lead to numerical issues for the solver.
}

{\item Finally, in the limit of large $Q$, the model approaches a high
    quality oscillation with frequency $\omega_0$ and covariance function
\begin{eqnarray}
k(\tau) \approx
    S_0\,\omega_0\,Q\,
    \exp\left(-\frac{\omega_0\,\tau}{2\,Q}\right)\,
    \cos\left(\omega_0\,\tau\right) \quad.
\end{eqnarray}}

\end{itemize}
\Figure{sho} shows a plot of the PSD for these limits and several other values
of $Q$.
From this figure, it is clear that for $Q \le 1/2$, the model has no
oscillatory behavior and that for large $Q$, the shape of the PSD near the
peak frequency approaches a Lorentzian.

These special cases demonstrate that the stochastically-driven simple harmonic
oscillator provides a physically motivated model that is flexible enough to
describe a wide range of stellar variations and we return to give some
specific examples in \sect{examples-real}.
Low $Q \approx 1$ can capture granulation noise and high $Q \gg 1$ is a good
model for asteroseismic oscillations.
In practice, we take a sum over oscillators with different values of $Q$,
$S_0$, and $\omega_0$ to give a sufficient accounting of the power spectrum
of stellar time series.
Since this kernel is exactly described by the exponential kernel, the
likelihood (\eqalt{gp-likelihood}) can be evaluated for a time series with $N$
measurements in $\mathcal{O}(N)$ operations using the \celeriteterm\ method
described in the previous section.

\begin{figure}[!htbp]
\begin{center}
\includegraphics[width=0.95\textwidth]{figures/sho.pdf}
\caption{(left) The power spectrum of a stochastically-driven simple harmonic
    oscillator (\eqalt{sho-psd}) plotted for several values of the quality
    factor $Q$.
    For comparison, the dashed line shows the Lorentzian function from
    \eq{lorentz-psd} with $c_j = \omega_0/(2\,Q) = 1/20$ and normalized so that
    $S(d_j)/S(0) = 100$.
    (middle) The corresponding autocorrelation functions with the same colors.
    \response{(right) Three realizations from each model in the same colors.}
    \figurelabel{sho}}
\end{center}
\end{figure}
=======
>>>>>>> 81c111b5


\section{Examples}\sectlabel{examples}

\response{
To show the application of \celerite, we use it to perform posterior
inference in two examples with realistic simulated data and three examples of
real-world research problems.
These examples have been chosen to justify the application of \celerite\ for a
range of use cases, but they are by no means exhaustive.
These examples are framed in the time domain with a clear bias in favor of
large homogeneous photometric surveys, but \celerite\ can also be used for
other one-dimensional problems like, for example, spectroscopy, where
wavelength~--~instead of time~--~is the independent coordinate \citep[see][for
a potential application]{Czekala:2017}.

In the first example, we demonstrate that \celerite\ can be used to infer
the power spectrum of a process when the data are generated from a
\celeriteterm\ model.
In the second example, we demonstrate that \celerite\ can be used as an
effective model even if the true process cannot be represented in the space of
allowed models.
This is an interesting example because, when analyzing real data, we rarely
have any fundamental reason to believe that the data were generated by a GP
model with a specific kernel.
Even in these cases, GPs can be useful effective models and \celerite\
provides computational advantages over other GP methods.

The next three examples show \celerite\ used to infer the properties of stars
and exoplanets observed by NASA's \kepler\ Mission.
Each of these examples touches on an active area of research so we limit our
examples to be qualitative in nature and do not claim that \celerite\ is the
optimal method, but we hope these examples encourage interested readers to
investigate the applicability of \celerite\ to their research.

In each example, the joint posterior probability density is given by
\begin{eqnarray}\eqlabel{joint-post}
p(\bvec{\theta},\,\bvec{\alpha}\,|\,\bvec{y},\,X) \propto
p(\bvec{y}\,|\,{X,\,\bvec{\theta}},\,\bvec{\alpha})\,
p(\bvec{\theta},\,\bvec{\alpha})
\end{eqnarray}
where $p(\bvec{y}\,|\,{X,\,\bvec{\theta}},\,\bvec{\alpha})$ is the GP
likelihood defined in \eq{gp-likelihood} and $p(\bvec{\theta},\,\bvec{\alpha})$
is the joint prior probability density for the parameters.
We sample each posterior density using MCMC and investigate the performance of
the model when used to interpret the physical processes that generated the
data.
The specific parameters and priors are discussed in detail in each section,
but we generally assume separable uniform priors with plausibly broad support.
}

\subsection{Example 1: Recovery of a celerite process}\sectlabel{example1}

In this first example, we simulate a dataset using a known \celeriteterm\
process and fit it with \celerite\ to show that valid inferences can be made
in this idealized case.
\response{We simulated a small ($N = \exampleindata$) dataset using a GP model
with a SHO kernel (\eqalt{sho-kernel}) with parameters $S_0 =
1\,\mathrm{ppm}^2$, $\omega_0 = e^2\,\mathrm{day}^{-1}$, and $Q = e^2$, where
the units are arbitrarily chosen to simplify the discussion.
We add further white noise with the amplitude $\sigma_n = 2.5\, \mathrm{ppm}$
to each data point.
The simulated data are plotted in the top left panel of
\Figure{simulated-correct}.

In this case, when simulating and fitting, we set the mean function
$\mu_\bvec{\theta}$ to zero~--~this means that the parameter vector
$\bvec{\theta}$ is empty~--~and the elements of the covariance matrix are
given by \eq{sho-kernel} with three parameters $\bvec{\alpha} = (S_0,\,
\omega_0,\,Q)$.
We choose a proper separable prior for $\bvec{\alpha}$ with log-uniform
densities for each parameter as listed in Table~\ref{tab:example-1-params}.

To start, we estimate the maximum \emph{a posteriori} (MAP) parameters using
the \project{L-BFGS-B} non-linear optimization routine \citep{Byrd:1995,
Zhu:1997} implemented by the \project{SciPy} project \citep{Jones:2001}.
The top left panel of \Figure{simulated-correct} shows the conditional mean
and standard deviation of the MAP model over-plotted on the simulated data and
the bottom panel shows the residuals away from this model.
Since we are using the correct model to fit the data, it is reassuring that
the residuals appear qualitatively uncorrelated in this figure.

We then sample the joint posterior probability (\eqalt{joint-post}) using
\emcee\ \citep{Goodman:2010, Foreman-Mackey:2013}.
We initialize \exampleinwalkers~walkers in a Gaussian ball with width
$10^{-4}$ in each parameter around the MAP parameter vector, run
\exampleinburn~steps of burn-in, and \exampleinsteps~steps of MCMC.
To assess convergence, we estimate the mean integrated autocorrelation time of
the chain across parameters \citep{Sokal:1989, Goodman:2010} and find that the
chain results in \exampleineff~effective samples.

Each sample in the chain corresponds to a model PSD and we compare this
posterior constraint on the PSD to the true spectral density in the
right-hand panel of \Figure{simulated-correct}.
In this figure, the true PSD is plotted as a dashed black line and the
numerical estimate of the posterior inference is shown as a blue contour
indicating 68\% of the MCMC samples.
It is clear from this figure that, as expected, the inference correctly
reproduces the true PSD.
}

\input{figures/simulated/correct-params}

\begin{figure}[!htbp]
\begin{center}
\includegraphics[width=0.9\textwidth]{figures/simulated/correct.pdf}
\caption{(top left) A simulated dataset (black error bars), and maximum
    likelihood model (blue contours).
    (bottom left) The residuals between the mean predictive model and the data
    shown in the top left figure.
    (right) The inferred PSD~--~the blue contours encompass 68\% of the
    posterior mass~--~compared to the true PSD (dashed black line).
    \figurelabel{simulated-correct}}
\end{center}
\end{figure}

\subsection{Example 2: Inferences with the ``wrong'' model}\sectlabel{example2}

In this example, we simulate a dataset using a known GP model with a kernel
outside of the support of a \celeriteterm\ process.
This means the true autocorrelation of the process can never be correctly
represented by the model that we are using to fit, but we use this example
to demonstrate that, at least in this case, valid inferences can still be made
about the physical parameters of the model.

The data are simulated from a quasiperiodic GP with the kernel
\begin{eqnarray}\eqlabel{sim-wrong-true}
k_\mathrm{true} (\tau) = A\,
    \exp\left(-\frac{\tau^2}{2\,\lambda^2}\right)\,
    \cos\left(\frac{2\,\pi\,\tau}{P_\mathrm{true}}\right)
\end{eqnarray}
where $P_\mathrm{true}$ is the fundamental period of the process.
This autocorrelation structure corresponds to the power spectrum
\citep{Wilson:2013}
\begin{eqnarray}
S_\mathrm{true} (\omega) = \frac{\lambda\,A}{2}\,\left[
    \exp\left(-\frac{\lambda^2}{2}\,\left(\omega-
        \frac{2\,\pi}{P_\mathrm{true}}\right)^2\right) +
    \exp\left(-\frac{\lambda^2}{2}\,\left(\omega+
        \frac{2\,\pi}{P_\mathrm{true}}\right)^2\right)
\right]
\end{eqnarray}
which, for large values of $\omega$, falls off exponentially.
When compared to \eq{celerite-psd}~--~which, for large $\omega$, goes as
$\omega^{-4}$ at most~--~it is clear that a \celeriteterm\ model can never
exactly reproduce the structure of this process.
That being said, we demonstrate that robust inferences can be made about
$P_\mathrm{true}$ even with this effective model.

\response{We generate a realization of a GP model with the kernel given in
\eq{sim-wrong-true} with $N = \exampleiindata$, $A = 1\,\mathrm{ppm}^2$,
$\lambda = 5\,\mathrm{day}$, and $P_\mathrm{true} = 1\,\mathrm{day}$.
We also add white noise with amplitude $\sigma = 0.5\,\mathrm{ppm}$ to each
data point.
The top left panel of \Figure{simulated-wrong} shows this simulated dataset.

We then fit this simulated data using the product of two SHO terms
(\eqalt{sho-kernel}) where one of the terms has $S_0 = 1$ and $Q =
1/\sqrt{2}$ fixed.
The kernel for this model is
\begin{eqnarray}
k(\tau) = k_\mathrm{SHO}(\tau;\,S_0,\,Q,\,\omega_1) \,
    k_\mathrm{SHO}(\tau;\,S_0 = 1,\,Q = 1/\sqrt{2},\,\omega_2)
\end{eqnarray}
where $k_\mathrm{SHO}$ is defined in \eq{sho-kernel} and the period of the
process is $P=2\,\pi/\omega_1$.
We note that using \eq{product-rule}, the product of two \celeriteterm\ terms
can also be expressed using \celerite.

As in the previous example, we set the mean function to zero and can,
therefore, omit the parameters $\bvec{\theta}$.
Table~\ref{tab:example-2-params} lists the proper log-uniform priors that we
choose for each parameter in $\bvec{\alpha} =
(S_0,\,Q,\,\omega_1,\,\omega_2)$.
These priors, together with the GP likelihood (\eqalt{gp-likelihood}) fully
specify the posterior probability density.

As above, we estimate the MAP parameters using \project{L-BFGS-B} and sample
the posterior probability density using \emcee.
The top left panel of \Figure{simulated-wrong} shows the conditional mean and
standard deviation of the MAP model.
The bottom left panel shows the residuals between the data and this MAP model
and, even though this GP model is formally ``wrong'', there are no obvious
correlations in these residuals.

To perform posterior inference, we initialize \exampleiinwalkers~walkers by
sampling from the 4-dimensional Gaussian centered on the MAP parameters with
an isotropic standard deviation of $10^{-4}$.
We then run \exampleiinburn~steps of burn-in and \exampleiinsteps~steps of
MCMC.
To estimate the number of effective samples, we estimate the integrated
autocorrelation time of the chain for the parameter $\omega_1$~--~the
parameter of primary interest~--~and find \exampleiineff~effective samples.

For comparison, we run the same number of steps of MCMC to sample the
``correct'' joint posterior density.
For this reference inference, we use a GP likelihood with the kernel given by
\eq{sim-wrong-true} and choose log-uniform priors on each of the
three parameters $\ln A/\mathrm{ppm}^2 \sim \mathcal{U}(-10,\,10)$,
$\ln \lambda/\mathrm{day} \sim \mathcal{U}(-10,\,10)$, and
$\ln P_\mathrm{true}/\mathrm{day} \sim \mathcal{U}(-10,\,10)$.

The marginalized posterior inferences of the characteristic period of the
process are shown in the right panel of \Figure{simulated-wrong}.
The inference using the correct model is shown as a dashed blue histogram and
the inference made using the effective model is shown as a solid black
histogram.
These inferences are consistent with each other and with the true period used
for the simulation (shown as a vertical gray line).
This demonstrates that, in this case, \celerite\ can be used as a
computationally efficient effective model and hints that this may be true in
other problems as well.
}

\input{figures/simulated/wrong-qpo-params}

\begin{figure}[!htbp]
\begin{center}
\includegraphics[width=0.9\textwidth]{figures/simulated/wrong-qpo.pdf}
\caption{(top left) A simulated dataset (black error bars), and maximum
    likelihood model (blue contours).
    (bottom left) The residuals between the mean predictive model and the data
    shown in the top left figure.
    (right) The inferred period of the process. The true period is indicated
    by the vertical orange line, the posterior inference using the correct
    model is shown as the blue dashed histogram, and the inference made using
    the ``wrong'' effective model is shown as the black histogram.
    \figurelabel{simulated-wrong}}
\end{center}
\end{figure}


\subsection{Example 3: Stellar rotation} \sectlabel{rotation}

A source of variability that can be measured from time series measurements of
stars is rotation.
The inhomogeneous surface of the star (spots, plage, \etc) imprints itself as
quasiperiodic variations in photometric or spectroscopic observations
\citep{Dumusque:2014}.
It has been demonstrated that for light curves with nearly uniform sampling,
the empirical autocorrelation function provides a reliable estimate of the
rotation period of a star \citep{Mcquillan:2013, Mcquillan:2014, Aigrain:2015}
and that a GP model with a
quasiperiodic covariance function can be used to make probabilistic
measurements even with sparsely sampled data (R.~Angus, \etal\ submitted).
The covariance function used for this type of analysis has the form
\begin{eqnarray}\eqlabel{sine2}
k(\tau) = A\,\exp\left(-\frac{\tau^2}{2\,\ell^2} -
    \Gamma\,\sin^2\left(\frac{\pi\,\tau}{P_\mathrm{rot}} \right) \right)
\end{eqnarray}
where $P_\mathrm{rot}$ is the rotation period of the star.
GP modeling with the same kernel function has been proposed as a method of
measuring the mean periodicity in quasiperiodic photometric time series in
general \citep{Wang:2012}.
The key difference between \eq{sine2} and other quasiperiodic kernels is that
it is positive for all values of $\tau$.
We construct a simple \celeriteterm\ covariance function with similar
properties as follows
\begin{eqnarray}\eqlabel{rot-kernel}
k(\tau) = \frac{B}{2+C}\,e^{-\tau/L}\,\left[
    \cos\left(\frac{2\,\pi\,\tau}{P_\mathrm{rot}}\right) + (1 + C)
\right]
\end{eqnarray}
for $B>0$, $C>0$, and $L>0$.
The covariance function in \eq{rot-kernel} cannot exactly reproduce \eq{sine2}
but, since \eq{sine2} is only an effective model, \eq{rot-kernel} can be used
as a drop-in replacement for a significant gain in computational efficiency.

\response{GPs have been used to measure stellar rotation periods for
individual datasets \citep[for example][]{Littlefair:2017}, but the
computational cost of traditional GP methods has hindered the industrial
application to existing surveys like \kepler\ with hundreds of thousands of
targets.
The increase in computational efficiency and scalability provided by
\celerite\ opens the possibility of inferring rotation periods using GPs at
scale of existing and forthcoming surveys like \kepler, \tess, and \lsst.
}

As a demonstration, we fit a \celeriteterm\ model with a kernel given
by \eq{rot-kernel} to a \kepler\ light curve for the star KIC~1430163.
This star has a published rotation period of $3.88 \pm 0.58\,\mathrm{days}$,
measured using traditional periodogram and autocorrelation function approaches
applied to \kepler\ data from Quarters 0--16 \citep{Mathur:2014}.

\response{We select about 180~days of contiguous observations of
KIC~1430163 from \kepler.
This dataset has \exampleiiindata\ measurements and, using a tuned linear
algebra
implementation\footnote{We use the Intel Math Kernel Library
\url{https://software.intel.com/en-us/intel-mkl}}, a
single evaluation of the likelihood requires over 8~seconds on a modern Intel
CPU.
This calculation, using \celerite\ with the model in \eq{rot-kernel}, only
takes $\sim 1.5\,\mathrm{ms}$~--~a speed-up of more than three orders of
magnitude per model evaluation.

We set the mean function $\mu_\bvec{\theta}$ to zero and the remaining
parameters $\bvec{\alpha}$ and their priors are listed in
Table~\ref{tab:example-3-params}.
As with the earlier examples, we start by estimating the MAP parameters using
\project{L-BFGS-B} and initialize \exampleiiinwalkers~walkers by sampling from
an isotropic Gaussian with a standard deviation of $10^{-5}$ centered on the
MAP parameters.
The left panels of \Figure{rotation} show a subset of the data used in this
example and the residuals away from the MAP predictive mean.

We run \exampleiiinburn~steps of burn-in, followed by \exampleiiinsteps~steps
of MCMC using \emcee.
We estimate the integrated autocorrelation time of the chain for $\ln
P_\mathrm{rot}$ and estimate that we have \exampleiiineff\ independent
samples.
These samples give a posterior constraint on the period of $P_\mathrm{rot} =
\rotationperiod$ and the marginalized posterior distribution for $P$ is shown
in the right panel of \Figure{rotation}.
This result is in good agreement with the literature value with smaller
uncertainties.
A detailed comparison of GP rotation period measurements and the traditional
methods is beyond the scope of this paper, but forthcoming work (R.~Angus,
\etal, submitted) demonstrates that GP inferences are, at a population level,
more reliable than other methods.
}

\input{figures/rotation/rotation-params}

\begin{figure}[p]
\begin{center}
\includegraphics[width=0.8\textwidth]{figures/rotation/rotation.pdf}
\caption{Inferred constraints on a quasiperiodic GP model using the covariance
    function in \eq{rot-kernel} and two quarters of \kepler\ data.
(top left) The \kepler\ data (black points) and the maximum likelihood model
    prediction (blue curve) for a 60~day subset of the data used.
    The solid blue line shows the predictive mean and the blue contours show
    the predictive standard deviation.
(bottom left) The residuals between the mean predictive model and the data
    shown in the top left figure.
(right) The posterior constraint on the rotation period of KIC~1430163 using
    the dataset and model from \Figure{rotation}.
    The period is the parameter $P_\mathrm{rot}$ in \eq{rot-kernel} and this
    figure shows the posterior distribution marginalized over all other
    nuisance parameters in \eq{rot-kernel}.  This is consistent with the
    published rotation period made using the full
    \kepler\ baseline shown as a vertical gray line \citep{Mathur:2014}.
    \figurelabel{rotation}}
\end{center}
\end{figure}

\subsection{Example 4: Asteroseismic oscillations}\sectlabel{astero}

The asteroseismic oscillations of thousands of stars were measured using light
curves from the \kepler\ Mission \citep{Gilliland:2010, Huber:2011,
Chaplin:2011, Chaplin:2013, Stello:2013} and asteroseismology is a key science
driver for many of the upcoming large scale photometric surveys
\citep{Campante:2016, Rauer:2014, Gould:2015}.
Most asteroseismic analyses have been limited to high signal-to-noise
oscillations because the standard methods use statistics of the empirical
periodogram and cannot formally propagate the measurement uncertainties to the
constraints on physical parameters, instead relying on bootstrapped
uncertainty estimators \citep{Huber:2009}.
More sophisticated methods that compute the likelihood function in the time
domain scale poorly to large survey datasets \citep{Brewer:2009,
Corsaro:2014}.

\celerite\ alleviates these problems by providing a physically motivated
probabilistic model that can be evaluated efficiently even for large datasets.
In practice, we model the star as a mixture of stochastically-driven simple
harmonic oscillators where the amplitudes and frequencies of the oscillations
are computed using a physical model, and evaluate the probability of the
observed time series using a GP where the PSD is a sum of terms given by
\eq{sho-psd}.
This gives us a method for computing the likelihood function for the
parameters of the physical model (for example, $\nu_\mathrm{max}$ and $\Delta
\nu$, or other more fundamental parameters) \emph{conditioned on the observed
time series} in $\mathcal{O}(N)$ operations.
In other words, \celerite\ provides a computationally efficient framework that
can be combined with physically-motivated models of stars and numerical
inference methods to make rigorous probabilistic measurements of asteroseismic
parameters in the time domain.
This has the potential to push asteroseismic analysis to lower signal-to-noise
datasets and we hope to revisit this idea in a future paper.

To demonstrate the method, we use a simple heuristic model where the PSD is
given by a mixture of 8 components with amplitudes and frequencies specified
by $\nu_\mathrm{max}$, $\Delta \nu$, and some nuisance parameters.
The first term is used to capture the granulation ``background''
\citep{Kallinger:2014} using \eq{granulation-psd} with two free parameters
$S_g$ and $\omega_g$.
The remaining  7 terms are given by \eq{sho-psd} where $Q$ is a nuisance
parameter shared between terms and the frequencies are given by
\begin{eqnarray}
\omega_{0,\,j} = 2\,\pi\,(\nu_\mathrm{max} + j\,\Delta\nu + \epsilon)
\end{eqnarray}
and the amplitudes are given by
\begin{eqnarray}
S_{0,\,j} =
    \frac{A}{Q^2}\,\exp\left(-\frac{[j\,\Delta\nu + \epsilon]^2}{2\,W^2}\right)
\end{eqnarray}
where $j$ is an integer running from $-3$ to 3 and $\epsilon$, $A$, and $W$
are shared nuisance parameters.
\response{Finally, we also fit for the amplitude of the white noise by adding
a parameter $\sigma$ in quadrature with the uncertainties given for the
\kepler\ observations.
All of these parameters and their chosen priors are listed in
Table~\ref{tab:example-4-params}.
As before, these priors are all log-uniform except for $\epsilon$ where we use
a zero-mean normal prior with a broad variance of $1~\mathrm{day}^2$ to break
the degeneracy between $\nu_\mathrm{max}$ and $\epsilon$.
}
To build a more realistic model, this prescription could be extended to
include more angular modes, or $\nu_\mathrm{max}$ and $\Delta \nu$ could be
replaced by the fundamental physical parameters of the star.

To demonstrate the applicability of this model, we apply it to infer the
asteroseismic parameters of the giant star KIC~11615890, observed by the
\kepler\ Mission.
The goal of this example is to show that, even for a low signal-to-noise
dataset with a short baseline, it is possible to infer asteroseismic
parameters with formal uncertainties that are consistent with the parameters
inferred with a much larger dataset.
Looking forward to \tess\ \citep{Ricker:2014,Campante:2016}, we measure
$\nu_\mathrm{max}$ and $\Delta\nu$ using only one month of \kepler\ data and
compare our results to the results inferred from the full 4 year baseline of
the \kepler\ Mission.
For KIC~11615890, the published asteroseismic parameters measured using several
years of \kepler\ observations are \citep{Pinsonneault:2014}
\begin{eqnarray}
    \nu_\mathrm{max} = 171.94 \pm 3.62 \,\mu\mathrm{Hz} \quad\mathrm{and}\quad
    \Delta\nu = 13.28 \pm 0.29 \,\mu\mathrm{Hz} \quad.
\end{eqnarray}

Unlike typical giants, KIC~11615890 is a member of a class of stars where the
dipole ($\ell = 1$) oscillation modes are suppressed by strong magnetic fields
in the core \citep{Stello:2016}.
This makes this target simpler for the purposes of this demonstration because
we can neglect the $\ell = 1$ modes and the model proposed above will be an
effective model for the combined signal from the $\ell = 0$ and 2 modes.

\response{
For this demonstration, we randomly select a month-long segment of PDC
\citep{Stumpe:2012, Smith:2012} \kepler\ data.
Unlike the previous examples, the posterior distribution is sharply
multimodal and na\"ively maximizing the posterior using \project{L-BFGS-B} is
not practical.
Instead, we start by estimating the initial values for $\nu_\mathrm{max}$ and
$\Delta\nu$ using only the month-long subset of data and following the
standard procedure described by \citet{Huber:2009}.
We then run set of \project{L-BFGS-B} optimizations with values of
$\nu_\mathrm{max}$ selected in logarithmic grid centered on our initial
estimate of $\nu_\mathrm{max}$ and initial values of $\Delta\nu$ computed
using the empirical relationship between these two quantities
\citep{Stello:2009}.
This initialization procedure is sufficient for this example, but the general
application of this method will require a more sophisticated prescription.

\Figure{astero} shows a 10~day subset of the dataset used for this example.
The MAP model is overplotted on these data and the residuals away from the
mean prediction of this model are shown in the bottom panel of
\Figure{astero}.
There is no obvious structure in these residuals, lending some credibility to
the model specification.

We initialize \exampleivnwalkers~walkers by sampling from an isotropic
Gaussian centered on the MAP parameters (the full set of parameters and their
priors are listed in Table~\ref{tab:example-4-params}), run
\exampleivnburn~steps of burn-in, and run \exampleivnsteps~steps of MCMC using
\emcee.
We estimate the mean autocorrelation time for the chains of
$\ln\nu_\mathrm{max}$ and $\ln\Delta\nu$ and find \exampleivneff\ effective
samples from the marginalized posterior density.
\Figure{astero-corner} shows the marginalized density for $\nu_\mathrm{max}$
and $\Delta\nu$ compared to the results from the literature.
This result is consistent within the published error bars and the posterior
constraints are tighter than the published results.
All asteroseismic analyses are known to have substantial systematic and
method-dependent uncertainties \citep{Verner:2011} so further experiments
would be needed to fully assess the reliability of this method.

This model requires about 10~CPU minutes to run the MCMC to convergence.
This is more computationally intensive than traditional methods of measuring
asteroseismic oscillations, but it is much cheaper than the same analysis
using a general direct GP solver.
For comparison, we estimate that repeating this analysis using a general
Cholesky factorization implemented as part of a tuned linear algebra
library\footnote{We use the Intel Math Kernel Library
\url{https://software.intel.com/en-us/intel-mkl}} would require about 15~CPU
hours.
An in-depth discussion of the benefits of rigorous probabilistic inference of
asteroseismic parameters in the time domain is beyond the scope of this paper,
but we hope to revisit this opportunity in the future.
}

\input{figures/astero/astero-params}

\begin{figure}[!htbp]
\begin{center}
\includegraphics[width=0.8\textwidth]{figures/astero/astero.pdf}
\caption{
\response{
(top) The \kepler\ data (black points) and the maximum likelihood model
    prediction (blue curve) for a 10~day subset of the month-long dataset that
    was used for the fit.
    The solid blue line shows the predictive mean and the blue contours show
    the predictive standard deviation.
(bottom) The residuals between the mean predictive model and the data
    shown in the top figure.
}
    \figurelabel{astero}}
\end{center}
\end{figure}

\begin{figure}[!p]
\begin{center}
\includegraphics[width=0.8\textwidth]{figures/astero/astero-corner.pdf}
\caption{The probabilistic constraints on $\nu_\mathrm{max}$ and $\Delta \nu$
    from the inference shown in \Figure{astero} compared to the published
    value (error bar) based on several years of \kepler\ observations
    \citep{Pinsonneault:2014}.
    The two-dimensional contours show the 0.5-, 1-, 1.5, and 2-sigma credible
    regions in the marginalized planes and the histograms along the diagonal
    show the marginalized posterior for each parameter.
    \figurelabel{astero-corner}}
\end{center}
\end{figure}

\begin{figure}[!p]
\begin{center}
\includegraphics[width=0.9\textwidth]{figures/astero/astero-comp.pdf}
\caption{A comparison between the Lomb-Scargle estimator of the PSD and the
posterior inference of the PSD as a mixture of stochastically-driven simple
harmonic oscillators.
(top) The periodogram of the \kepler\ light curve for KIC~11615890 computed
    on the full four year baseline of the mission. The orange line shows a
    smoothed periodogram and the blue line indicates the level of the
    measurement uncertainties.
(middle) The same periodogram computed using about a month of data.
(bottom) The power spectrum inferred using the mixture of SHOs model described
    in the text and only one month of \kepler\ data.
    The black line shows the median of posterior PSD and the gray contours
    show the 68\% credible region.
    \figurelabel{astero}}
\end{center}
\end{figure}


\subsection{Example 5: Exoplanet transit fitting}\sectlabel{transit}

\response{
This example is different from all the previous examples~--~both simulated and
real~--~because, in this case, do not set the deterministic
mean function $\mu_\bvec{\theta}$ to zero.
Instead, we make inferences about $\mu_\bvec{\theta}$ because it is a
physically significant function and the parameters are fundamental properties
of the system.
This is an example using real data~--~because we use the light curve from
\sect{rotation}~--~but we multiply these data by a simulated transiting
exoplanet model with known parameters.
This allows us to show that we can recover the true parameters of the planet
even when the transit signal is superimposed on the real variability of a
star.
}
GP modeling has been used extensively for this purpose throughout the
exoplanet literature \citep[for example][]{Dawson:2014, Barclay:2015,
Evans:2015, Foreman-Mackey:2016b, Grunblatt:2016}.

In \eq{gp-likelihood} the physical parameters of the exoplanet are called
$\bvec{\theta}$ and, in this example, the mean function $\mu_\bvec{\theta}(t)$
is a limb-darkened transit light curve \citep{Mandel:2002,
Foreman-Mackey:2016a} and the parameters $\bvec{\theta}$ are the orbital
period $P_\mathrm{orb}$, the transit duration $T$, the phase or epoch $t_0$,
the impact parameter $b$, the radius of the planet in units of the stellar
radius $R_P/R_\star$, the baseline relative flux of the light curve $f_0$, and
two parameters describing the limb-darkening profile of the star
\citep{Claret:2011, Kipping:2013}.
As in \sect{rotation}, we model the stellar variability using a GP model
with a kernel given by \eq{rot-kernel} and fit for the parameters of the
exoplanet $\bvec{\theta}$ and the stellar variability $\bvec{\alpha}$
simultaneously.
\response{The full set of parameters $\bvec{\alpha}$ and $\bvec{\theta}$ are
listed in Table~\ref{tab:example-5-params} along with their priors and the
true values for $\bvec{\theta}$.}

\response{ We take a 20~day segment of the \kepler\ light curve for
KIC~1430163 ($N = \examplevndata$) and multiply it by a simulated transit
model with the parameters listed in Table~\ref{tab:example-5-params}.
Using these data, we maximize the joint posterior defined by the likelihood in
\eq{gp-likelihood} and the priors in Table~\ref{tab:example-5-params} using
\project{L-BFGS-B} for all the parameters $\bvec{\alpha}$ and $\bvec{\theta}$
simultaneously.
The top panel of \Figure{transit-ml} shows the data including the simulated
transit as black points with the MAP model prediction over-plotted in blue.
The bottom panel of \Figure{transit-ml} shows the ``de-trended'' light curve
where the MAP model has been subtracted and the MAP mean model
$\mu_\bvec{\theta}$ has been added back in.
For comparison, the transit model is over-plotted in the bottom panel of
\Figure{transit-ml} and we see no obvious correlations in the residuals.

Sampling \examplevnwalkers~walkers from an isotropic Gaussian centered on the
MAP parameters, we run \examplevnburn~steps of burn-in and
\examplevnsteps~steps of production MCMC using \emcee.
We estimate the integrated autocorrelation time for the $\ln(P_\mathrm{orb})$
chain and find \examplevneff~effective samples across the full chain.
\Figure{transit-corner} shows the marginalized posterior constraints on the
physical properties of the planet compared to the true values.
Even though the \celeriteterm\ representation of the stellar variability is
only an effective model, the inferred distributions for the physical
properties of the planet $\bvec{\theta}$ are consistent with the true values.
This promising result suggests that \celerite\ can be used as an effective
model for transit inference for a significant gain in computational
tractability.
Even for this example with small $N$, the cost of computing the likelihood
using \celerite\ is nearly two orders of magnitude faster than the same
computation using a general direct solver.
}

\input{figures/transit/transit-params-edited}

\begin{figure}[!htbp]
\begin{center}
\includegraphics[width=\textwidth]{figures/transit/transit-ml.pdf}
    \caption{\emph{(top)} A month-long segment of \kepler\ light curve for
    KIC~1430163 with a synthetic transit model injected (black points) and the
    maximum likelihood model for the stellar variability
    (blue line).
    \emph{(bottom)} The maximum likelihood ``de-trending'' of the data in
    the top panel.
    In this panel, the maximum likelihood model for the stellar variability
    has been subtracted to leave only the transits.
    The de-trended light curve is shown by black error bars and the maximum
    likelihood transit model is shown as a blue line.
    \figurelabel{transit-ml}}
\end{center}
\end{figure}

\begin{figure}[!p]
\begin{center}
\includegraphics[width=\textwidth]{figures/transit/transit-corner.pdf}
\caption{The marginalized posterior constraints on the physical parameters of
    the planet transit in the light curve shown in the top panel of
    \Figure{transit-ml}.
    The two-dimensional contours show the 0.5-, 1-, 1.5, and 2-sigma credible
    regions in the marginalized planes and the histograms along the diagonal
    show the marginalized posterior for each parameter.
    The true values used in the simulation are indicated by blue lines.
    For each parameter, the inference is consistent with the true value.
    \figurelabel{transit-corner}}
\end{center}
\end{figure}

\subsection{Summary}

\response{
In this section, we demonstrated five potential use cases for \celerite.
These examples span a range of data sizes and model complexities, and the
last three are all based on active areas of research with immediate real-world
applicability.
The sizes of these datasets are modest on the scale of some existing and
forthcoming survey datasets because we designed the experiments to be easily
reproducible but, even in these cases, the inferences made here would be
intractable without substantial computational investment.

Table~\ref{tab:example-stats} lists the specifications of each example.

In Example~3, for example, we inferred the rotation period of a star observed
by \kepler\ with a cost of about 4~CPU-minutes.
By contrast, the same inference using a general but optimized Cholesky
factorization routine would require nearly 400~CPU-hours.
The upcoming \tess\ Mission will observe \dfmtodo{XXX} stars.
}

\input{figures/example-stats}

\section{Comparisons to other methods}\sectlabel{compare}

There are other methods of scaling GP models to large datasets and in this
section we draw comparisons between \celerite\ and other popular methods.
Scalable GP methods tend to fall into two categories: approximate and
restrictive.
\celerite\ falls into the latter category because, while the method is exact,
it requires a specific choice of stationary kernel function and it can only be
used in one-dimension.

\subsection{Kalman filtering \& CARMA models} \sectlabel{kalman}

\response{
The continuous autoregressive moving average (CARMA) models introduced into
the astrophysics literature by \citet{Kelly:2014} share many features with
\celerite.
CARMA models are derived by solving a stochastic differential equation and,
like \celerite, the likelihood function for a CARMA model conditioned on a
one-dimensional dataset can be solved in $\mathcal{O}(N)$.
The kernel function for a CARMA$(J,\,K)$ model is \citep{Kelly:2014}
\begin{eqnarray}\eqlabel{carma-kernel}
k_\mathrm{CARMA}(\tau) = \sum_{j=1}^J A_j\,\exp\,(r_j\,\tau)
\end{eqnarray}
where
\begin{eqnarray}\eqlabel{carma-coeff}
A_j = \sigma^2 \,\frac{\left[\sum_{k=0}^K\beta_k\,{(r_j)}^k\right]\,
    \left[\sum_{k=0}^K\beta_k\,{(-r_j)}^k\right]}
    {-2\,\mathrm{Re}(r_j)\,\prod_{k=1,\,k \ne j}^{J}(r_k-r_j)({r_k}^*+r_j)}
\end{eqnarray}
and $\sigma$, $\{r_j\}_{j=1}^J$ and $\{\beta_k\}_{k=1}^K$ are parameters of
the model.
Comparing \eq{carma-kernel} to \eq{celerite-kernel-complex}, we can see that
every CARMA model corresponds to an equivalent \celeriteterm\ model and the
parameters $a_j$, $b_j$, $c_j$, and $d_j$ can be easily computed analytically.
The inverse statement is not as simple.
In practice, this means that \celerite\ could be trivially used to compute any
CARMA model.
Using the CARMA solver to compute a \celeriteterm\ model, however, requires
solving \eq{carma-coeff} numerically for a given set of $\{A_j\}_{j=1}^J$.
While the computational scaling of CARMA models is also $\mathcal{O}(N\,J^2)$,
the Kalman filtering based method for solving CARMA models \citep{Kelly:2014}
is, in practice, somewhat faster and the memory requirements are smaller.
One benefit of the \celeriteterm\ model is that it is parameterized in terms
of the amplitudes directly.
This means that the physical interpretation of these parameters is, in some
cases, simpler.
On the other hand, CARMA models are parameterized by modeling the power
spectrum of the stochastic driving force and this might be the quantity of
interest in other situations.
Another benefit of the \celeriteterm\ framework is that, unlike
filtering-based CARMA solvers, it directly solves matrix equations of the form
${K_\bvec{\alpha}}^{-1}\,b$ in $\mathcal{O}(N)$.
This is a crucial feature when GP modeling is combined with linear models
\citep[for example][]{Luger:2017}.
}


\subsection{Other scalable methods}

%As discussed previously, the \celerite\ method is based upon a method
%developed by Rybicki \& Press twenty years ago \citep{Rybicki:1995}.
%In the case where the kernel function has a single term of the form given in
%\eq{kernel-simple}, it is interesting to compare the performance of \celerite\
%and the Rybicki \& Press method.
%Their method does not require solving the extended matrix because the matrix
%inverse can be calculated analytically, but the method is made slightly more
%complicated when white noise is included.
%We implement their full method and find empirically that it is more
%computationally efficient by a factor of $\approx 2$ for large $N \gg 1000$,
%but we note that the requirement of a single, real, exponential kernel is
%extremely restrictive and this model cannot describe quasi-periodic
%variability.

Another popular method uses the fact that, in the limit of evenly-spaced data
and homoscedastic uncertainties, the covariance matrix is ``Toeplitz''
\citep[for example][]{Dillon:2013}.
There are exact methods for solving Toeplitz matrix equations that scale as
$\mathcal{O}(N\,\log N)$ and methods for computing determinants exactly in
$\mathcal{O}(N^2)$ or approximately in $\mathcal{O}(N\,\log N)$
\citep{Wilson:2014}.
The Toeplitz method is, in some ways, more flexible than \celerite\ because it
can be used with any stationary kernel, but it requires uniformly spaced data
and the scaling is worse than \celerite\ so it is less efficient when applied
to large datasets.

\citet{Carter:2009} improved the scaling of Toeplitz methods by introducing a
wavelet-based method for computing a GP likelihood with $\mathcal{O}(N)$
scaling.
This method has been widely applied in the context of exoplanet transit
characterization, but it requires evenly spaced observations and the power
spectrum of the process must have the form $S(\omega)\propto \omega^{-1}$ to
gain the computational advantage.
This wavelet method has been demonstrated to improve parameter estimation for
transiting exoplanets \citep{Carter:2009}, but these strict requirements make
this method applicable for only a limited set of use cases.


Another GP method that has been used extensively in astronomy is the
hierarchical off-diagonal low rank \citep[HODLR,][]{Ambikasaran:2016} solver.
This method exploits the fact that many commonly used kernel functions produce
``smooth'' matrices to approximately compute the GP likelihood with the
scaling $\mathcal{O}(N\,\log^2 N)$.
This method has the advantage that, unlike \celerite, it can be used with any
kernel function but, in practice, the cost can still prove to be prohibitively
high for multi-dimensional inputs.
The proportionality constant in the $N\,\log^2N$ scaling of the HODLR method
is a function of the specific kernel and we find~--~using the \project{george}
software package \citep{Foreman-Mackey:2014, Ambikasaran:2016}~--~that this
scales approximately linearly with $J$, but it requires substantial overhead
for small models.
This means that the HODLR solver can \emph{approximately} evaluate
\celeriteterm\
models more efficiently than \celerite\ for large models $J \gg 10$ and
small datasets where $N$ is smaller than a few thousand.

The structured kernel interpolation \citep[SKI/KISS-GP][]{Wilson:2015}
framework is another approximate method that can be used to scale GPs to large
datasets.
This method uses fast interpolation of the kernel into a space where Toeplitz
or Kronecker structure can be used to scale inference and prediction.
The SKI/KISS-GP framework can be applied to scale GP inference with a wide
range of kernels, but the computational cost will depend on the specific
dataset, model, and precision requirements for the approximation.
The SKI method has an impressive $\mathcal{O}(1)$ cost for test-time
predictions and it is interesting to consider how this could be applied to
\celeriteterm\ models.

Many other approximate methods for scaling GP inference exist \citep[see, for
example,][and references therein]{Wilson:2015a} and we make no attempt to make
our discussion exhaustive.
The key takeaway here is that \celerite\ provides an \emph{exact} method for
GP inference for a specific, but flexible, class of one-dimensional kernel
functions.
Furthermore, since \celeriteterm\ models can be interpreted as a mixture of
stochastically-driven, damped simple harmonic oscillators, they are a
physically motivated choice of covariance function in many applications.

\section{Summary}

Gaussian Process models have been fruitfully applied to many problems in
astronomical data analysis, but the fact that the computational cost scales as
the cube of the number of data points has limited their use to relatively
small datasets.
With the linear scaling of \celerite\, we envision the application of Gaussian
processes may be expanded to much larger datasets.
Despite the restrictive form of the \celeriteterm\ kernel, with a sufficient
number of components it is flexible enough to describe a wide range of
astrophysical variability.
In fact, the relation of the \celeriteterm\ kernel to the damped, stochastically-driven harmonic
oscillator matches simple models of astrophysical variability, and makes the
parameterization interpretable in terms of resonant frequency, amplitude, and
quality factor.
% Siva: Removed major, since $J$ is most often small as stated in the second half of the sentence
A drawback of this method is its quadratic scaling with the number of
terms $J$, but, in many cases, small values of $J$ are sufficient.

Our background is in studying transiting exoplanets, a field which has only
recently begun to adopt full covariance matrices in analyzing the noise in
stellar light curves when detecting or characterizing transiting planets
\citep[for example,][]{Carter:2009, Gibson:2012, Barclay:2015, Evans:2015,
Aigrain:2016, Foreman-Mackey:2016b, Grunblatt:2016, Luger:2016}.
All of these analyses have been limited to small datasets or restrictive
kernel choices.
\celerite\ weakens these requirements by providing a scalable method for
computing the likelihood and a physical motivation for the choice of kernel.
\celerite\ can be used to model stellar oscillations using the relation to the
mixture of stochastically-driven, damped simple harmonic oscillators.
As higher signal-to-noise observations of transiting exoplanet systems are
obtained, the effects of stellar variability will more dramatically impact the
correct inference of planetary transit parameters.
We expect that \celerite\ will be important for transit detection
\citep{Pope:2016, Foreman-Mackey:2016b}, transit timing \citep{Agol:2005,
Holman:2005}, transit spectroscopy \citep{Brown:2001}, Doppler beaming
\citep{Loeb:2003, Zucker:2007}, tidal distortion \citep{Zucker:2007}, phase
functions \citep{Knutson:2007, Zucker:2007}, and more.

Beyond these applications to model stellar variability, the method is
generally applicable to other one-dimensional GP models.
Accreting black holes show time series which may be modeled using a GP
\citep{Kelly:2014}; indeed, this was the motivation for the original technique
developed by Rybicki \& Press \citep{Rybicki:1992, Rybicki:1995}.
This approach may be broadly used for characterizing quasar variability
\citep{MacLeod:2010}, measuring time lags with reverberation mapping
\citep{Zu:2011, Pancoast:2014}, modeling time delays in multiply-imaged
gravitationally-lensed systems \citep{Press:1998}, characterizing
quasi-periodic variability in a high-energy source \citep{McAllister:2016}, or
classification of variable objects \citep{Zinn:2016}.
We expect that there are also applications beyond astronomy.

The \celeriteterm\ formalism can also be used for power spectrum estimation and
quantification of its uncertainties.
In principle, a large number of \celeriteterm\ terms could be used to perform
non-parametric probabilistic inference of the power spectrum despite
unevenly-spaced data with heteroscedastic noise \citep[for
example,][]{Wilson:2013, Kelly:2014}.
This type of analysis will be limited by the quadratic scaling of \celerite\
with the number of terms $J$, but this limits existing methods as well
\citep[CARMA models,][]{Kelly:2014}.
In general, we encourage the use of physically motivated models for parameter
estimation instead of qualitative modeling of the power spectrum itself.

There are many data analysis problems where \celerite\ will not be applicable.
In particular, the restriction to one-dimensional problems is significant.
There are many examples of multidimensional GP modeling the astrophysics
literature \citep[recent examples from the field of exoplanet characterization
include][]{Haywood:2014, Rajpaul:2015, Aigrain:2016}, where \celerite\ cannot
be used to accelerate any of these analyses.
It is plausible that an extension could be derived to tackle some
multidimensional problems with the right structure~--~simultaneous parallel
time series, for example~--~and we hope to revisit this possibility in future
work.

Alongside this paper, we have released a well-tested and documented open
source software package that implements the method and all of the examples
discussed in these pages.
This software is available on GitHub
\url{https://github.com/dfm/celerite}\footnote{This version of the paper was
generated with git commit \texttt{\githash} (\gitdate).} and Zenodo
\citep{Foreman-Mackey:2017}, and it is made available under the MIT license.

\acknowledgments
It is a pleasure to thank
Megan Bedell,
Ian Czekala,
Will Farr,
Sam Grunblatt,
David W.\ Hogg,
Dan Huber,
Meredith Rawls,
Dennis Stello,
Jake VanderPlas, and
Andrew Gordon Wilson
for helpful discussions informing the ideas and code presented here.
\response{We would also like to thank the anonymous referee for thorough and
constructive feedback that greatly improved the paper.}

This work was performed in part under contract with the Jet Propulsion
Laboratory (JPL) funded by NASA through the Sagan Fellowship Program executed
by the NASA Exoplanet Science Institute.
EA acknowledges support from NASA grants NNX13AF20G, NNX13A124G, NNX13AF62G,
from National Science Foundation (NSF) grant AST-1615315, and from
NASA Astrobiology Institute's Virtual Planetary Laboratory, supported
by NASA under cooperative agreement NNH05ZDA001C.

This research made use of the NASA \project{Astrophysics Data System} and the
NASA Exoplanet Archive.
The Exoplanet Archive is operated by the California Institute of Technology,
under contract with NASA under the Exoplanet Exploration Program.

This paper includes data collected by the \kepler\ Mission. Funding for the
\kepler\ Mission is provided by the NASA Science Mission directorate.
We are grateful to the entire \kepler\ team, past and present.
These data were obtained from the Mikulski Archive for Space Telescopes
(MAST).
STScI is operated by the Association of Universities for Research in
Astronomy, Inc., under NASA contract NAS5-26555.
Support for MAST is provided by the NASA Office of Space Science via grant
NNX13AC07G and by other grants and contracts.

This research made use of Astropy, a community-developed core Python package
for Astronomy \citep{Astropy-Collaboration:2013}.

\facility{Kepler}
\software{%
     \project{AstroPy} \citep{Astropy-Collaboration:2013},
     \project{corner.py} \citep{Foreman-Mackey:2016},
     \project{Eigen} \citep{Guennebaud:2010},
     \project{emcee} \citep{Foreman-Mackey:2013},
     \project{george} \citep{Ambikasaran:2016},
     \project{LAPACK} \citep{Anderson:1999},
     \project{matplotlib} \citep{Hunter:2007},
     \project{numpy} \citep{Van-Der-Walt:2011},
     \project{transit} \citep{Foreman-Mackey:2016a},
     \project{scipy} \citep{Jones:2001}.
}

\newpage
\appendix

\section{An alternative solver using the extended matrix formalism}

\citet{Rybicki:1995} demonstrated that the inverse of a matrix $K$, with
elements given by \eq{kernel-simple}, could be computed
efficiently by taking advantage of the structure of this covariance function.
\citet{Ambikasaran:2015} generalized this computation to apply to the full
mixture of $J$ terms in \eq{celerite-kernel-complex} and derived an equally
efficient method for computing the determinant of $K$.

\subsection{An example}

To provide some insight for this method, we follow
\citet{Ambikasaran:2015} and start by working through a simple example.
In this case, we assume that we have three data points
$\{y_1,\,y_2,\,y_3\}$ observed at times $\{t_1,\,t_2,\,t_3\}$ with measurement
variances $\{{\sigma_1}^2,\,{\sigma_2}^2,\,{\sigma_3}^2\}$ and we would
like to compute the likelihood of these data under a GP model with the
covariance function
\begin{eqnarray}
k(\tau_{nm}) = \sigma_n^2\,\delta_{nm} + a\,\exp(-c\,\tau_{nm})\quad.
\end{eqnarray}
This is the result of setting $J=1$, $b=0$, and $d=0$ in
\eq{celerite-kernel-complex} and it is the model studied by
\citet{Rybicki:1995}.
To demonstrate that the likelihood of this model can be computed in
$\mathcal{O}(N)$, we write out the full system of
equations that must be solved to apply the inverse of $K$ and compute
the first term of \eq{gp-likelihood}.
In matrix notation, this is
\begin{eqnarray}\eqlabel{impl-matrix}
K\,\bvec{z} &=& \bvec{y}, \\
\begin{pmatrix}
    a+{\sigma_1}^2 & a\,e^{-c\,\tau_{2,1}} & a\,e^{-c\,\tau_{3,1}}\\
    a\,e^{-c\,\tau_{2,1}} & a+{\sigma_2}^2 & a\,e^{-c\,\tau_{3,2}}\\
    a\,e^{-c\,\tau_{3,1}} & a\,e^{-c\,\tau_{3,2}} & a+{\sigma_3}^2
\end{pmatrix}\,
\begin{pmatrix}
    z_1 \\ z_2 \\ z_3
\end{pmatrix} &=&
\begin{pmatrix}
    y_1 \\ y_2 \\ y_3
\end{pmatrix}
\end{eqnarray}
where our goal is to solve for the unknown vector \bvec{z} for a given matrix
$K$ and vector \bvec{y}.
In \eq{impl-matrix}, we have assumed that the mean function is zero but a
non-zero mean could be included by replacing \bvec{y} by
$\bvec{r}_\bvec{\theta}$ as defined in \sect{gps}.
Now, if we introduce the variables
\begin{eqnarray}
    g_n = e^{-c\,\tau_{n+1,n}}\,g_{n-1} + e^{-c\,\tau_{n+1,n}}\,z_{n}
\end{eqnarray}
where $g_{0} = 0$, and
\begin{eqnarray}\eqlabel{algo-first}
    u_n = e^{-c\,\tau_{n+2,n+1}}\,u_{n+1} + a\,z_{n+1}
\end{eqnarray}
where $u_{N} = 0$,
the system of equations can be rewritten as
\begin{eqnarray}
(a+{\sigma_1}^2)\,z_1 + e^{-c\,\tau_{2,1}}\,u_1 &=& y_1 \\
a\,g_1 + (a+{\sigma_2}^2)\,z_2 + e^{-c\,\tau_{3,2}}\,u_2 &=& y_2 \\
a\,g_2 + (a+{\sigma_3}^2)\,z_3 &=& y_3 \quad. \eqlabel{algo-last}
\end{eqnarray}
Rewriting the system defined by \eq{algo-first} through \eq{algo-last}
as a matrix equation shows the benefit that this seemingly trivial
reformulation provides:
\begin{eqnarray}
\begin{pmatrix}
    a+{\sigma_1}^2 & e^{-c\,\tau_{2,1}} & 0 & 0 & 0 & 0 & 0 \\
    e^{-c\,\tau_{2,1}} & 0 & -1 & 0 & 0 & 0 & 0 \\
    0 & -1 & 0 & a & e^{-c\,\tau_{3,2}} & 0 & 0 \\
    0 & 0 & a & a+{\sigma_2}^2 & e^{-c\,\tau_{3,2}} & 0 & 0 \\
    0 & 0 & e^{-c\,\tau_{3,2}} & e^{-c\,\tau_{3,2}} & 0 & -1 & 0 \\
    0 & 0 & 0 & 0 & -1 & 0 & a \\
    0 & 0 & 0 & 0 & 0 & a & a+{\sigma_3}^2 \\
\end{pmatrix}\,
\begin{pmatrix}
    z_1 \\ u_1 \\ g_1 \\ z_2 \\ u_2 \\ g_2 \\ z_3
\end{pmatrix} &=&
\begin{pmatrix}
    y_1 \\ 0 \\ 0 \\ y_2 \\ 0 \\ 0 \\ y_3
\end{pmatrix}\nonumber
\end{eqnarray}
Following \citet{Ambikasaran:2015} we call this the ``extended'' system and
rewrite \eq{impl-matrix} as
\begin{eqnarray}
    K_\mathrm{ext}\,\bvec{z}_\mathrm{ext} &=& \bvec{y}_\mathrm{ext} \quad.
\end{eqnarray}
Even though $K_\mathrm{ext}$ is a larger matrix than the $K$ we started
with, it is now sparse with banded structure that can be exploited to solve
the system efficiently.
In particular, sparse solvers are available that can perform a
LU-decomposition of matrices like this in $\mathcal{O}(N)$
operations~--~instead of the $\mathcal{O}(N^3)$ that would be required in
general~--~and we can use these algorithms to solve our system
exactly because the target vector $\bvec{z}$ is a subset of the elements of
$\bvec{z}_\mathrm{ext}$.

In the following section we discuss this method more generally, but it's
worth noting a few important facts that can already be seen in this example.
First, the fundamental reason why this matrix $K$ can be solved efficiently is
the following property of exponentials
\begin{eqnarray}
    e^{-c\,(t_3 - t_2)} \, e^{-c\,(t_2 - t_1)} =
    e^{-c\,(t_3 - t_2 + t_2 - t_1)} =
    e^{-c\,(t_3 - t_1)}
\end{eqnarray}
and it is important to note that this property does not extend to other common
covariance functions like the ``exponential-squared'' function
\begin{eqnarray}
    k(\tau) \propto e^{-c\,\tau^2} \quad.
\end{eqnarray}
Second, our derivation of the extended matrix requires that the data
points be monotonically sorted.
This is the motivation for our previous statement that this method can only be
applied in one dimension since neither of these properties will be satisfied
by multidimensional inputs.

\citet{Ambikasaran:2015} demonstrated two key facts that allow us to use this
extended matrix formalism in practice.
First, even if the covariance function is a mixture of exponentials, the
extended matrix will still be banded with a bandwidth that scales linearly
with the number of components, $J$.
Second, \citet{Ambikasaran:2015} proved that the absolute value of the
determinant of $K_\mathrm{ext}$ is equal to the absolute value of the
determinant of $K$.
This means we can use this extended matrix formalism to compute the
marginalized likelihood in $\mathcal{O}(N)$ operations.

\subsection{The algorithm}

In this section, we generalize the method from the previous section to the
covariance function given by \eq{celerite-kernel}.
This derivation follows \citet{Ambikasaran:2015} but it includes explicit
treatment of complex parameters, and their complex conjugates.

In the case of the full \celeriteterm\ covariance function
(\eqalt{celerite-kernel}), we introduce the following auxiliary variables in
analogy to the $u_n$ and $g_n$ that we introduced in the previous section
\begin{eqnarray}\eqlabel{full-system-first}
\phi_{n,j} &=& e^{-c_j\,\tau_{n+1,n}}\,\cos\left(d_j\,\tau_{n+1,n}\right)\\
\psi_{n,j} &=& -e^{-c_j\,\tau_{n+1,n}}\,\sin\left(d_j\,\tau_{n+1,n}\right)\\
g_{n,j} &=& \phi_{n,j}\,g_{n-1,j} + \phi_{n,j}\,z_n + \psi_{n,j}\,h_{n-1,j}\\
h_{n,j} &=& \phi_{n,j}\,h_{n-1,j} - \psi_{n,j}\,z_n - \psi_{n,j}\,g_{n-1,j}\\
u_{n,j} &=& \phi_{n+1,j}\,u_{n+1,j} + a_j\,z_{n+1} + \psi_{n+1,j}\,v_{n+1,j}\\
v_{n,j} &=& \phi_{n+1,j}\,v_{n+1,j} - b_j\,z_{n+1} - \psi_{n+1,j}\,u_{n+1,j}
\end{eqnarray}
with the boundary conditions
\begin{eqnarray}
    g_{0,j} = 0 \quad, \quad
    h_{0,j} = 0 \quad, \quad
    u_{N,j} = 0 \quad, \quad\mathrm{and}\quad
    v_{N,j} = 0
\end{eqnarray}
for all $j$.
Using these variables and some algebra, we find that the following expression
\begin{eqnarray}\eqlabel{full-system-last}
\sum_{j=1}^J \left[a_j\,g_{n,j}+b_j\,h_{n,j}\right]
+ \left[{\sigma_n}^2+\sum_{j=1}^J a_j\right]
+ \sum_{j=1}^J \left[\phi_{n,j}\,u_{n,j}+\psi_{n,j}\,v_{n,j}\right]
    &=& r_{\bvec{\theta},n}
\end{eqnarray}
is equivalent to the target matrix equation
\begin{eqnarray}
K\,\bvec{z} &=& \bvec{r}_\bvec{\theta}
\end{eqnarray}
if $r_{\bvec{\theta},n}$ is the $n$-th element of the residual vector
$\bvec{r}_\bvec{\theta}$ defined in \sect{gps}.
\eq{full-system-first} through \eq{full-system-last} define a banded matrix
equation in the ``extended'' space
\begin{eqnarray}\eqlabel{kext-full}
    K_\mathrm{ext}\,\bvec{z}_\mathrm{ext} &=&
    \bvec{r}_{\bvec{\theta},\,\mathrm{ext}} \quad,
\end{eqnarray}
and, as before, this can be used to solve
for $K^{-1}\,\bvec{r}_\bvec{\theta}$ and $\det K$ in $\mathcal{O}(N)$
operations.
\Figure{matrix} shows a pictorial representation of the sparsity pattern of
the extended matrix $K_\mathrm{ext}$.
The extended matrix has the dimension $N_\mathrm{ext} = (4\,J+1)\,N-4\,J$,
with a bandwidth $W = 2\,J+2$ and $N_\mathrm{nz} = (20\,J+1)\,N-28\,J$
non-zero entries.
Given this definition of $K_\mathrm{ext}$, the corresponding extended vectors
$\bvec{z}_\mathrm{ext}$ and $\bvec{r}_\mathrm{ext}$ are defined schematically
as
\begin{eqnarray}
{\bvec{z}_\mathrm{ext}} ^\T =
\left(\begin{array}{cccccccccc}
    z_1 & u_{1,j} & v_{1,j} & g_{1,j} & h_{1,j} & z_2 & u_{2,j} & \cdots &
    h_{N-1,j} & z_N
\end{array}\right)
\end{eqnarray}
and
\begin{eqnarray}
{\bvec{r}_\mathrm{ext}} ^\T =
\left(\begin{array}{cccccccccc}
    r_{\bvec{\theta},1} & 0 & 0 & 0 & 0 & r_{\bvec{\theta},2} &
    0 & \cdots & 0 & r_{\bvec{\theta},N}
\end{array}\right) \quad.
\end{eqnarray}
After constructing the extended matrix (using a compact storage format), the
extended matrix can be factorized using a LU-decomposition\footnote{Even
though $K_\mathrm{ext}$ is symmetric, it is not positive definite so a
Cholesky solver cannot be used for increased efficiency.} routine optimized
for band or sparse matrices.
This decomposition can then be used to compute the determinant of $K$, solve
$K^{-1}\,\bvec{r}_\bvec{\theta}$, and subsequently calculate the marginalized
likelihood in \eq{gp-likelihood}.

In practice, it is worth treating terms with $b_j=0$ and $d_j=0$ as a special
case because, for this term $j$, $\psi_{n,\,j}$, $h_{n,\,j}$, and $v_{n,\,j}$
will also be identically zero for all $n$.
Removing these trivial rows from the extended matrix results in factor of two
increase in the computational efficiency for these terms.
In our implementation, we refer to ``real'' terms as those where $b_j=0$ and
$d_j=0$, and the general terms are called ``complex''.

\begin{figure}[tp]
\begin{center}
\includegraphics[width=0.7\textwidth]{figures/matrix.pdf}
\caption{A pictorial representation of the sparse extended matrix
$K_\mathrm{ext}$ (\eqalt{kext-full}) with $N=5$ and $J=2$.
Each colored block corresponds to a non-zero entry in the matrix as described
in the legend.
    \figurelabel{matrix}}
\end{center}
\end{figure}

\subsection{Implementation considerations \& scaling}

The extended system defined in the previous section is sparse, with typically
fewer than a few percent non-zero entries and band structure.
In this section, we empirically investigate the performance and scaling
of three different algorithms for solving this extended system:

\begin{enumerate}

\item \texttt{vanilla}: A simple algorithm for computing the LU decomposition
    for banded matrices using Gaussian elimination \citep[we implemented this
    method following][]{Press:1992, Press:2007},

\item \texttt{lapack}: The general banded LU decomposition implementation from
    \project{LAPACK}\footnote{We use the \texttt{dgbtrf} and \texttt{dgbtrs}
    methods from \project{LAPACK}.} \citep{Anderson:1999} using optimized
    \project{BLAS} routines,\footnote{The experiments in this paper use the
    Intel Math Kernel Library (\project{MKL}):
    \url{https://software.intel.com/en-us/intel-mkl}.} and

\item \texttt{sparse}: A general sparse LU solver~--~the \texttt{SparseLU}
    solver from \project{Eigen} \citep{Guennebaud:2010}~--~that exploits the
    sparsity but not the band structure.

\end{enumerate}

The theoretical scaling for a band LU decomposition is $\mathcal{O}(N\,J^3)$
because the dimension of the extended matrix scales as $N\,J$ and the
bandwidth scales with $J$ \citep{Press:1992, Press:2007}.
\citet{Ambikasaran:2015} found an empirical scaling of $\mathcal{O}(N\,J^2)$ that used the sparse LU decomposition implemented in the
\project{SuperLU} package \citep{Demmel:1999}.
We find that, while the \texttt{vanilla} solver scales as expected, the
\texttt{lapack} implementation scales empirically as $\mathcal{O}(N\,J^2)$ and
offers the fastest solves for $J \gtrsim 8$ on all platforms that we tested.

The benchmark experiments shown here were performed on a MacBook Pro with two
2.6~GHz CPUs but we find similar results on a Dell workstation with 16 2.7~GHz
CPUs and running Ubuntu.
\Figure{benchmark} shows how the cost of computing \eq{gp-likelihood} scales
with $N$ and $J$ using the \texttt{vanilla} solver.
As expected theoretically, the scaling is linear in $N$ for all $N$ and cubic
in $J$ for large $J$.
\Figure{benchmark-lapack} and \Figure{benchmark-sparse} are the same plots for
the \texttt{lapack} and \texttt{sparse} solvers respectively.
For each of these optimized solvers, the empirical scaling is
$\mathcal{O}(N\,J^2)$ at the cost of some extra overhead.
Therefore, for $J \lesssim 5$ or $10$ the \texttt{vanilla} solver is more
efficient than the other algorithms.
The real world performance of \celerite\ depends on the specific platform,
hardware, and \project{LAPACK}/\project{BLAS} implementation, but we have
found qualitatively similar results across popular platforms and
state-of-the-art libraries.

\begin{figure}[tp]
\begin{center}
\includegraphics[width=\textwidth]{figures/benchmark_darwin.pdf}
\caption{\dfmtodo{Cholesky} A benchmark showing the computational scaling of \celerite\ using the
    \texttt{vanilla} band solver as a function of the number of data points
    and the number of terms.
    \emph{(left)} The cost of computing \eq{gp-likelihood} with a covariance
    matrix given by \eq{celerite-kernel} as a function of the number of data
    points $N$.
    The different lines show the cost for different numbers of terms $J$
    increasing from bottom to top.
    To guide the eye, the straight black line without points
    shows linear scaling in $N$.
    \emph{(right)} The same information plotted as a function of $J$ for
    different values of $N$.
    Each line shows the scaling for a specific value of $N$ increasing from
    bottom to top.
    The black line shows quadratic scaling in $J$.
    \figurelabel{benchmark}}
\end{center}
\end{figure}

\section{Semi-separable operations}

To help clarify these equations, we write out here an example of a semi-separable matrix with a
single \celeriteterm\ term with $c=d=1$: %and $N=3$
\begin{eqnarray}\eqlabel{semi-separable-structure}
K&=&%
\begin{pmatrix}
%    {\scriptscriptstyle a+{\sigma_1}^2 }& {\scriptscriptstyle e^{-c\,\tau_{2,1}}\left(a\,\cos{(d \tau_{2,1})}+b\,\sin{(d \tau_{2,1})}\right)} & {\scriptscriptstyle e^{-c\,\tau_{3,1}}\left(a\,\cos{(d \tau_{3,1})}+b\,\sin{(d \tau_{3,1})}\right)}\\
%    {\scriptscriptstyle e^{-c\,\tau_{2,1}}\left(a\,\cos{(d \tau_{2,1})}+b\,\sin{(d \tau_{2,1})}\right)}&{\scriptscriptstyle a+{\sigma_2}^2 }& {\scriptscriptstyle e^{-c\,\tau_{3,2}}\left(a\,\cos{(d \tau_{3,2})}+b\,\sin{(d \tau_{3,2})}\right)}\\
%    {\scriptscriptstyle e^{-c\,\tau_{3,2}}\left(a\,\cos{(d \tau_{3,2})}+b\,\sin{(d \tau_{3,2})}\right)}&{\scriptscriptstyle  e^{-c\,\tau_{3,2}}\left(a\,\cos{(d \tau_{3,2})}+b\,\sin{(d \tau_{3,2})}\right)} & \scriptscriptstyle{a + {\sigma_3}^2}
%    {\scriptscriptstyle a+{\sigma_1}^2 }& {\scriptscriptstyle e^{-\tau_{2,1}}\left(a\,\cos{\tau_{2,1}}+b\,\sin{\tau_{2,1}}\right)} & {\scriptscriptstyle e^{-\tau_{3,1}}\left(a\,\cos{\tau_{3,1}}+b\,\sin{\tau_{3,1}}\right)}\\
%    {\scriptscriptstyle e^{-\tau_{2,1}}\left(a\,\cos{\tau_{2,1}}+b\,\sin{\tau_{2,1}}\right)}&{\scriptscriptstyle a+{\sigma_2}^2 }& {\scriptscriptstyle e^{-\tau_{3,2}}\left(a\,\cos{\tau_{3,2}}+b\,\sin{\tau_{3,2}}\right)}\\
%    {\scriptscriptstyle e^{-\tau_{3,2}}\left(a\,\cos{\tau_{3,2}}+b\,\sin{\tau_{3,2}}\right)}&{\scriptscriptstyle  e^{-\tau_{3,2}}\left(a\,\cos{\tau_{3,2}}+b\,\sin{\tau_{3,2}}\right)} & \scriptscriptstyle{a + {\sigma_3}^2}
    {\scriptscriptstyle a+{\sigma_1}^2 }& {\scriptscriptstyle e^{-\tau_{21}}\left(a\,\cos{\tau_{21}}+b\,\sin{\tau_{21}}\right)} & {\scriptscriptstyle e^{-\tau_{31}}\left(a\,\cos{\tau_{31}}+b\,\sin{\tau_{31}}\right)} & \ldots\\
    {\scriptscriptstyle e^{-\tau_{21}}\left(a\,\cos{\tau_{21}}+b\,\sin{\tau_{21}}\right)}&{\scriptscriptstyle a+{\sigma_2}^2 }& {\scriptscriptstyle e^{-\tau_{32}}\left(a\,\cos{\tau_{32}}+b\,\sin{\tau_{32}}\right)} & \ldots\\
    {\scriptscriptstyle e^{-\tau_{32}}\left(a\,\cos{\tau_{32}}+b\,\sin{\tau_{32}}\right)}&{\scriptscriptstyle  e^{-\tau_{32}}\left(a\,\cos{\tau_{32}}+b\,\sin{\tau_{32}}\right)} & \scriptscriptstyle{a + {\sigma_3}^2} & \ldots \\
    \ldots & \ldots & \ldots & \ldots
\end{pmatrix}\\
&=&
\begin{pmatrix}
%    {\scriptscriptstyle a+{\sigma_1}^2} & {\scriptscriptstyle 0} & {\scriptscriptstyle 0} \\
%    {\scriptscriptstyle 0} & {\scriptscriptstyle a+{\sigma_2}^2 }& {\scriptscriptstyle 0} \\
%    {\scriptscriptstyle 0} & {\scriptscriptstyle 0} & {\scriptscriptstyle a + {\sigma_3}^2}
    {\scriptscriptstyle a+{\sigma_1}^2} & {\scriptscriptstyle 0} & {\scriptscriptstyle 0} & \ldots\\
    {\scriptscriptstyle 0} & {\scriptscriptstyle a+{\sigma_2}^2 }& {\scriptscriptstyle 0} & \ldots\\
    {\scriptscriptstyle 0} & {\scriptscriptstyle 0} & {\scriptscriptstyle a + {\sigma_3}^2} & \ldots\\
%    {\scriptscriptstyle a+{\sigma_1}^2} & {\scriptscriptstyle 0} & \ldots \\
%    {\scriptscriptstyle 0} & {\scriptscriptstyle a+{\sigma_2}^2 }& \ldots \\
    \ldots & \ldots & \ldots & \ldots
\end{pmatrix}\\
&+&\mathrm{tril}\left[\begin{pmatrix}
%    {\scriptscriptstyle e^{-c\,t_1}\left(a\,\cos{(d t_1)}+b\,\sin{(d t_1)}\right)}&
%    {\scriptscriptstyle e^{-c\,t_1}\left(a\,\sin{(d t_1)}-b\,\cos{(d t_1)}\right)}\\
%    {\scriptscriptstyle e^{-c\,t_2}\left(a\,\cos{(d t_2)}+b\,\sin{(d t_2)}\right)}&
%    {\scriptscriptstyle e^{-c\,t_2}\left(a\,\sin{(d t_2)}-b\,\cos{(d t_2)}\right)}\\
%    {\scriptscriptstyle e^{-c\,t_3}\left(a\,\cos{(d t_3)}+b\,\sin{(d t_3)}\right)}&
%    {\scriptscriptstyle e^{-c\,t_3}\left(a\,\sin{(d t_3)}-b\,\cos{(d t_3)}\right)}
    {\scriptscriptstyle e^{-t_1}\left(a\,\cos{t_1}+b\,\sin{t_1}\right)}&
    {\scriptscriptstyle e^{-t_1}\left(a\,\sin{t_1}-b\,\cos{t_1}\right)}\\
    {\scriptscriptstyle e^{-t_2}\left(a\,\cos{t_2}+b\,\sin{t_2}\right)}&
    {\scriptscriptstyle e^{-t_2}\left(a\,\sin{t_2}-b\,\cos{t_2}\right)}\\
    {\scriptscriptstyle e^{-t_3}\left(a\,\cos{t_3}+b\,\sin{t_3}\right)}&
    {\scriptscriptstyle e^{-t_3}\left(a\,\sin{t_3}-b\,\cos{t_3}\right)}\\
   \ldots & \ldots
\end{pmatrix} %\right.\\
%&\times &
\times
%\left.
\begin{pmatrix}
% {\scriptscriptstyle e^{c\,t_1} \cos{(d t_1)}} &{\scriptscriptstyle e^{c\,t_2} \cos{(d t_2)}} & {\scriptscriptstyle e^{c\,t_3} \cos{(d t_3)}}\\
% {\scriptscriptstyle e^{c\,t_1} \sin{(d t_1)}} & {\scriptscriptstyle e^{c\,t_2} \sin{(d t_2)}} & {\scriptscriptstyle e^{c\,t_3} \sin{(d t_3)}}
% {\scriptscriptstyle e^{t_1} \cos{t_1}} & {\scriptscriptstyle e^{t_2} \cos{t_2}} & {\scriptscriptstyle e^{t_3} \cos{t_3}}\\
% {\scriptscriptstyle e^{t_1} \sin{t_1}} & {\scriptscriptstyle e^{t_2} \sin{t_2}} & {\scriptscriptstyle e^{t_3} \sin{t_3}}
 {\scriptscriptstyle e^{t_1} \cos{t_1}} & {\scriptscriptstyle e^{t_1} \sin{t_1}} \\
 {\scriptscriptstyle e^{t_2} \cos{t_2}} & {\scriptscriptstyle e^{t_2} \sin{t_2}}\\
 {\scriptscriptstyle e^{t_3} \cos{t_3}} & {\scriptscriptstyle e^{t_3} \sin{t_3}}\\
 \ldots & \ldots
\end{pmatrix}^T\right]\\
&+&
\mathrm{triu}\left[\begin{pmatrix}
% {\scriptscriptstyle e^{c\,t_1} \cos{(d t_1)}} & {\scriptscriptstyle e^{c\,t_1} \sin{(d t_1)}} \\
% {\scriptscriptstyle e^{c\,t_2} \cos{(d t_2)}} & {\scriptscriptstyle e^{c\,t_2} \sin{(d t_2)}}\\
% {\scriptscriptstyle e^{c\,t_3} \cos{(d t_3)}} & {\scriptscriptstyle e^{c\,t_3} \sin{(d t_3)}}
 {\scriptscriptstyle e^{t_1} \cos{t_1}} & {\scriptscriptstyle e^{t_1} \sin{t_1}} \\
 {\scriptscriptstyle e^{t_2} \cos{t_2}} & {\scriptscriptstyle e^{t_2} \sin{t_2}}\\
 {\scriptscriptstyle e^{t_3} \cos{t_3}} & {\scriptscriptstyle e^{t_3} \sin{t_3}}\\
 \ldots & \ldots
\end{pmatrix} % \right.\\
\times
%\left.
\begin{pmatrix}
%    {\scriptscriptstyle e^{-c\,t_1}\left(a\,\cos{(d t_1)}+b\,\sin{(d t_1)}\right)}&
%    {\scriptscriptstyle e^{-c\,t_2}\left(a\,\cos{(d t_2)}+b\,\sin{(d t_2)}\right)}&
%    {\scriptscriptstyle e^{-c\,t_3}\left(a\,\cos{(d t_3)}+b\,\sin{(d t_3)}\right)}\\
%    {\scriptscriptstyle e^{-c\,t_1}\left(a\,\sin{(d t_1)}-b\,\cos{(d t_1)}\right)}&
%    {\scriptscriptstyle e^{-c\,t_2}\left(a\,\sin{(d t_2)}-b\,\cos{(d t_2)}\right)}&
%    {\scriptscriptstyle e^{-c\,t_3}\left(a\,\sin{(d t_3)}-b\,\cos{(d t_3)}\right)}
%    {\scriptscriptstyle e^{-t_1}\left(a\,\cos{t_1}+b\,\sin{t_1}\right)}&
%    {\scriptscriptstyle e^{-t_2}\left(a\,\cos{t_2}+b\,\sin{t_2}\right)}&
%    {\scriptscriptstyle e^{-t_3}\left(a\,\cos{t_3}+b\,\sin{t_3}\right)}\\
%    {\scriptscriptstyle e^{-t_1}\left(a\,\sin{t_1}-b\,\cos{t_1}\right)}&
%    {\scriptscriptstyle e^{-t_2}\left(a\,\sin{t_2}-b\,\cos{t_2}\right)}&
%    {\scriptscriptstyle e^{-t_3}\left(a\,\sin{t_3}-b\,\cos{t_3}\right)}
    {\scriptscriptstyle e^{-t_1}\left(a\,\cos{t_1}+b\,\sin{t_1}\right)}&
    {\scriptscriptstyle e^{-t_1}\left(a\,\sin{t_1}-b\,\cos{t_1}\right)}\\
    {\scriptscriptstyle e^{-t_2}\left(a\,\cos{t_2}+b\,\sin{t_2}\right)}&
    {\scriptscriptstyle e^{-t_2}\left(a\,\sin{t_2}-b\,\cos{t_2}\right)}\\
    {\scriptscriptstyle e^{-t_3}\left(a\,\cos{t_3}+b\,\sin{t_3}\right)}&
    {\scriptscriptstyle e^{-t_3}\left(a\,\sin{t_3}-b\,\cos{t_3}\right)}\\
   \ldots & \ldots
\end{pmatrix}^T\right]\\
&=& A + \mathrm{tril}(U V^T) + \mathrm{triu}(V U^T).
\end{eqnarray}

\subsection{Simulation}

Simulation of a Gaussian process for large $N$ requires multiplying an
$N$-dimensional vector of Gaussian normal deviates, $\bvec{q}$, by the square root
of the covariance matrix:
\begin{equation}
\bvec{y} = K_\bvec{\alpha}^{1/2} \bvec{q},
\end{equation}
where $q_i \sim N(0,1)$.  Note that $K_\bvec{\alpha} = K_\bvec{\alpha}^{1/2} \left(K_\bvec{\alpha}^{1/2}\right)^T$, which
comparing with the Cholesky factorization gives $K_\bvec{\alpha}^{1/2} = L D^{1/2}$,
where $(D^{1/2})_{ii} = \sqrt{D_{ii}}$.  Also note that $\mathcal{Q} = -2 \mathcal{L}$
with $\mu_\bvec{\theta} =0$ is given by
\begin{eqnarray}
\mathcal{Q} &=&\bvec{y}^T K_\bvec{\alpha}^{-1} \bvec{y}\\
&=& \bvec{y}^T \left(K_\bvec{\alpha}^{-1/2}\right)^T K_\bvec{\alpha}^{-1/2} \bvec{y}\\
&=& \bvec{q}^T K_\bvec{\alpha}^{1/2} \left(K_\bvec{\alpha}^{-1/2}\right)^T K_\bvec{\alpha}^{-1/2} K_\bvec{\alpha}^{1/2} \bvec{q}\\
&=& \bvec{q}^T \bvec{q}.
\end{eqnarray}
The last quantity is simply the dot product of an $N$-dimensional vector of independent standard normal random variables with itself,
which is distributed according to the chi-squared distribution with $N$ degrees of freedom, i.e.\ $\mathcal{Q} \sim \chi_N^2$.

To generate a draw from a Gaussian process with a specified \celerite\ model requires carrying out the
low-rank Cholesky decomposition first, generating the vector $\bvec{q}$ of random normal deviates, and then multiplying
\begin{equation}
\bvec{y} = L D^{1/2} \bvec{q}.
\end{equation}
This may be carried out in $\mathcal{O}(JN)$ operations with
\begin{eqnarray}
f_{n,j} &=& \phi_{n-1,j} \left(f_{n-1,j} + \tilde{W}_{n-1,j} D_{n-1,n-1}^{1/2} q_{n-1}\right)\\
y_n &=& D_{n,n}^{1/2} q_n + \sum_{k=1}^{2J} \tilde{U}_{n,k} f_{n,k}
\end{eqnarray}
for $n = 1$ to $N$ and $j=1$ to $2J$, with $f_{0,j} = 0$ for all $j$ and $q_0 = 0$.
\agoltodo{Check that these equations are in fact correct.}
We expect that this simulation algorithm will be useful for test-driving Gaussian
process inference algorithms applied to large datasets; even simulation of
Gaussian processes becomes prohibitive for large $N$ if standard Cholesky decomposition
and multiplication are used.

\subsection{Multiplication and filtering}

Multiplication of the full covariance matrix times a vector can be accomplished in $\mathcal{O}(JN)$
operations with a stable recursive algorithm using the semi-separable form:
\begin{equation}
\bvec{y} =  \left(A + \mathrm{tril}(U V^T) + \mathrm{triu}(V U^T)\right) \bvec{z}.
\end{equation}
The algorithm for multiplication is given by
\begin{eqnarray}
f^+_{n,j} &=& \phi_{n+1,j} \left(f^+_{n+1,j} + \sum_{j=1}^J \tilde U_{n+1,j} z_{n+1}\right)\\
f^-_{n,j} &=& \phi_{n,j} \left(f^-_{n-1,j} + \sum_{j=1}^J \tilde V_{n-1,j} z_{n-1}\right)\\
y_n &=& A_{n,n} z_n + \sum_{j=1}^J \left[ \tilde V_{n,j} f^+_{n,j} + \tilde U_{n,j} f^-_{n,j}\right],
\end{eqnarray}
where $f^+_{N,j} = 0$ and $f^-_{1,j} = 0$ for all $j=1,...,J$.  The recursion requires
two sweeps, a sweep downward from $n=N-1$ to $n=1$ to compute $f^+_{n,j}$ and a sweep upwards
from $n=2$ to $n=N$ to compute $f^-_{n,j}$.  \dfmtodo{I'm getting confused by zero-based
indexing in your C code...  this may be worth scrutinizing to see if I screwed up.}

Multiplication of the full covariance matrix is useful, for example, for isolating
a particular component of a kernel, which amounts to a customized filter of a dataset.
For example, a white-noise filter is given by:
\begin{eqnarray}
\bar f &=& K(\bvec{t},\bvec{t}) \left[K(\bvec{t},\bvec{t})+\sigma^2I\right]^{-1} \bvec{y},\\
&=& K(\bvec{t},\bvec{t}) \bvec{z}
\end{eqnarray}
where $\bvec{y}$ is the vector of measurements and $\bvec{z}$ may be computed from the Cholesky
decomposition as described above.  The second step multiplication of the white-noise-free
kernel times $\bvec{z}$ may be accomplished in $\mathcal{O}(JN)$ steps with this multiplication algorithm.
Note that for this particular example it is more efficient to compute $\bar f = \bvec{y} -\sigma^2 I \bvec{z}$,
but in general the filtering kernel will not differ from the full kernel by a diagonal matrix.

\subsection{Prediction and interpolation}

%Gaussian process regression may also be used for prediction and interpolation at future or missing data, based upon current measurements.  With \celerite\ it proves possible to predict the mean value at times ${t_m; m=1,...,M}$ based upon measured times ${t_n; n=1,...,N}$ in $\mathcal{O}(N+M)$ operations.

For predicting or interpolating missing or future data points (and their variance) at times $\bvec{t^*} = \left\{t_{1}^*,t_{2}^*,...,t_{M}^*\right\}$, we need to apply the covariance between the measured and predicted times.  The mean of the predicted values is (equation 2.19 from Rasmussen \& Williams):
\begin{eqnarray}
\bar f_* &=& K(\bvec{t^*},\bvec{t}) \left[K(\bvec{t},\bvec{t})+\sigma^2 I\right]^{-1} \bvec{y},\\
&=& K(\bvec{t^*},\bvec{t}) \bvec{z}
\end{eqnarray}
where $\bvec{y}$ is the vector of measurements and $\sigma$ is the measurement uncertainty, and
$\bvec{z} = \left[K(\bvec{t},\bvec{t})+\sigma^2 I\right]^{-1} \bvec{y}$ can be computed from
the Cholesky decomposition of the full covariance matrix in ${\cal O}(J^2N)$.

Since the covariance matrix may be written as the sum of exponentials, the predicted mean is given by
\begin{eqnarray}
\bar f^*_m &=& K(t^*_m,\bvec{t}) \bvec{z} \\
&=& \sum_n \sum_{j=1}^J e^{-c_j \vert t^*_m-t_n\vert}\left(a_j \cos{(d_j \vert t^*_m-t_n\vert)} +b_j \sin{(d_j \vert t^*_m-t_n\vert)}\right) z_j,
\end{eqnarray}
for $m =1$ to $M$.
Dividing the sum over $n$ into $\{t_1,...,t_{n_0}\} < t^*_m$ and
$\{t_{n0+1},...,t_N\} \ge t^*_m$, gives
\begin{eqnarray}
\bar f^*_m &=& \sum_{j=1}^J\sum_{n=1}^{n_0} e^{-c_j(t^*_m-t_n)} \left[a_j \cos{(d_j(t^*_m-t_n))}+b_j\sin{(d_j(t^*_m-t_n))}\right] z_n \\
&+& \sum_{j=1}^J\sum_{n=n_0+1}^N  e^{-c_j(t_n-t^*_m)} \left[a_j \cos{(d_j(t_n-t^*_m))}+b_j\sin{(d_j(t_n-t^*_m))}\right] z_n.
\end{eqnarray}
We can compute this recursively.  Defining
\begin{eqnarray}
Q^-_{n,i} &=& \left(Q^-_{n-1,i}+z_n\tilde V_{n,i}\right)e^{-c_j(t_{n+1}-t_{n})},\\
X^-_{m,n,i} &=& e^{-c_j(t_m^*-t_{n+1})}\tilde U_{m,i},\\
Q^+_{n,i} &=& \left(Q^+_{n+1,i}+z_n\tilde U_{n,i}\right)e^{-c_j(t_{n}-t_{n-1})},\\
X^+_{m,n,i} &=& e^{-c_j(t_{n-1}-t_m^*)} \tilde V_{m,i},
\end{eqnarray}
where $t_0=t_1$, $t_{N+1}=t_N$, $Q^-_{0,i} = 0$ and $Q^+_{N+1,i}=0$ for $i=1$ to $2J$, and in $X^\pm_{m,n,i}$ the expressions
for $\tilde U_{m,i}$ and $\tilde V_{m,i}$ are evaluted at $t_m^*$.
Two sweeps must be carried out, upward in $n$ and $m$ to compute $Q^-$ recursively, and downward in
$m$ and $n$ to compute $Q^+$ recursively, for a total scaling of $\approx \mathcal{O}(J^2N+J(N+M))$.
For each value of $m$, $Q^\pm$ are recursively updated over $n$ until $n_0$ is reached, at which
point the predicted mean can be computed from
\begin{equation}
\bar f^*_i = \sum_{i=1}^{2J} \left[Q^-_{n_0,i}X^-_{m,n_0,i}+Q^+_{n_0+1,i}X^+_{m,n_0+1,i}\right],
\end{equation}

%The variance evaluated at future predicted times $\bvec{t^*} > \bvec{t}$ may be obtained in a similar manner (equation 2.19 from Rasmussen \& Williams):
%\begin{eqnarray}
%\mathrm{var}(f^*_{i+1}) &=& K(t^*_{i+1},t^*_{i+1}) - K(t^*_{i+1},\bvec{t}^T)K(\bvec{t},\bvec{t})^{-1} K(\bvec{t},t^*_{i+1})\\
%&=& K(t^*_{i+1},t^*_{i+1}) - \sum_p\sum_q \alpha_p \alpha_q e^{-(\beta_p+\beta_q)(t^*_{i+1}-t^*_{i})} \\
%&\times& e^{-\beta_p(t^*_{i}-\bvec{t}^T)}K(\bvec{t},\bvec{t})^{-1} e^{-\beta_q(t^*_{i}-\bvec{t})}\\
%&=& K(t^*_{i+1},t^*_{i+1}) - \sum_{p,q} \alpha_p \alpha_q e^{-(\beta_p+\beta_q)(t^*_{i+1}-t^*_{i})} P_{i,p,q}\\
%\end{eqnarray}
%for $1 \le p,q \le J$,
%where
%\begin{equation}
%P_{i,p,q} = e^{-\beta_p(t^*_{i}-\bvec{t}^T)}
%K(\bvec{t},\bvec{t})^{-1} e^{-\beta_q(t^*_{i}-\bvec{t})}.
%\end{equation}
%For $i=1$, $P_{1,p,q}$ can be obtained in $\mathcal{O}(J^2N)$ operations
%with the Cholesky decomposition.
%Subsequent $P_{i+1,p,q}$ may be obtained recursively as
%\begin{equation}
%P_{i+1,p,q} = e^{-(\beta_p+\beta_q)(t^*_{i+1}- t^*_{i})} P_{i,p,q},
%\end{equation}
%in $\mathcal{O}(J^2M)$ operations, for a total of $\approx \mathcal{O}(J^2(N+M))$ operations.
%Note that this variance formula {\it only} works for prediction; we have
%yet to derive a formula for which $\bvec{t^*}$ and $\bvec{t}$ are
%interspersed.


\section{Ensuring positive definiteness}

For a GP kernel to be valid, it must produce a positive definite covariance
matrix for all input coordinates.
For stationary kernels, this is equivalent~--~by Bochner's theorem \citep[see
Section 4.2.1 in][]{Rasmussen:2006}~--~to requiring that the kernel be the
Fourier transform of a positive finite measure.
This means that the power spectrum of a positive definite kernel must be
positive for all frequencies.
This result is intuitive because, since the power spectrum of a process is
defined as the expected squared amplitude of the Fourier transform of the time
series, it must be non-negative.

Using \eq{celerite-psd}, we find that for a single \celeriteterm\ term, this
requirement is met when
\begin{eqnarray}\eqlabel{psd-req}
\frac{(a_j\,c_j+b_j\,d_j)\,({c_j}^2+{d_j}^2)+(a_j\,c_j-b_j\,d_j)\,\omega^2}
{\omega^4+2\,({c_j}^2-{d_j}^2)\,\omega^2+{({c_j}^2+{d_j}^2)}^2} > 0 \quad.
\end{eqnarray}
The denominator is positive for all $c_j \ne 0$ and it can be shown that, when
$c_j=0$, \eq{psd-req} is satisfied for all $\omega \ne d_j$ where the power is
identically zero.
Therefore, when $c_j \ne 0$, we require that the numerator is positive for all
$\omega$.
This requirement can also be written as
\begin{eqnarray}
a_j\,c_j > -b_j\,d_j \\
a_j\,c_j > b_j\,d_j \quad.
\end{eqnarray}
Furthermore, we can see that $a_j$ must be positive since $k(0) = a_j$ should
should be positive and, similarly, by requiring the covariance to be finite at
infinite lag, we obtain the constraint $c_j \ge 0$.
Combining these results, we find the constraint
\begin{eqnarray}
    |b_j\,d_j| < a_j\,c_j \quad.
\end{eqnarray}

In the case of $J$ \celeriteterm\ terms, we can check for negative values of the
PSD by solving for the roots of the power spectrum; if there are any real,
positive roots, then the power-spectrum goes negative (or zero), and thus does not
represent a valid kernel. We rewrite the power spectrum, \eqalt{celerite-psd}),
abbreviating with $z = \omega^2$:
\begin{equation}
S(\omega)=  \sum_{j=1}^J \frac{q_j\,z + r_j}{z^2+s_j\,z + t_j} = 0
\end{equation}
where
\begin{eqnarray}
q_j &=& a_j\,c_j-b_j\,d_j\\
r_j &=& (d_j^2+c_j^2)(b_j\,d_j+a_j\,c_j)\\
s_j &=& 2(c_j^2-d_j^2)\\
t_j &=& (c_j^2+d_j^2)^2.
\end{eqnarray}
The denominators of each term are positive, so we can multiply through by
$\prod_j \left(z^2+s_jz + t_j\right)$ to find
\begin{equation}
Q_0(z) = \sum_{j=1}^J (q_j z + r_j)\prod_{k \ne j}\left(z^2+s_kz +
    t_k\right) = 0\quad,
\end{equation}
which is a polynomial with order $2\,(J-1)+1$.
With $J=2$, this yields a cubic equation whose roots can be obtained exactly.

For arbitrary $J$, a procedure based upon Sturm's theorem \citep{Dorrie:1965}
allows one to determine whether there are any real roots within the range
$(0,\,\infty]$.
We first construct $Q_0(z)$ and its derivative $Q_1(z) = {Q_0}^\prime(z)$,
and then loop from $k=2$ to $k=2\,(J-1)+1$, computing
\begin{eqnarray}
Q_k(z) = -{\rm rem}(Q_{k-2},\,Q_{k-1})
\end{eqnarray}
where the function ${\rm rem}(p,\,q)$ is the remainder polynomial after
dividing $p(z)$ by $q(z)$.

We evaluate the coefficients of each of the polynomial in the series by
evaluating $f_0 = \{Q_0(0),\,\ldots,\,Q_{2\,(J-1)+1}(0)\}$ to give us the signs
of these polynomials evaluated at $z=0$.
Likewise, we evaluate the coefficients of the largest order term in each
polynomial that gives the sign of the polynomial as $z \rightarrow \infty$,
$f_\infty$.
With the sequence of coefficients $f_0$ and $f_\infty$, we then determine how
many times the sign changes in each of these, where $\sigma(0)$ is the number
of sign changes at $z=0$, and $\sigma(\infty)$ is the number of sign changes
at $z \rightarrow \infty$.
The total number of real roots in the range
$(0,\,\infty]$ is given by $N_{+}=\sigma(0)-\sigma(\infty)$.

We have checked that this procedure works for a wide range of parameters, and
we find that it robustly matches the number of positive real roots which we
evaluated numerically.
The advantage of this procedure is that it does not require computing the
roots, but only carrying out algebraic manipulation of polynomials to
determine the number of positive real roots.
If a non-zero real root is found, the likelihood may be set to zero.

\newpage
\bibliography{celerite}

\end{document}<|MERGE_RESOLUTION|>--- conflicted
+++ resolved
@@ -862,313 +862,6 @@
 where $g_{N+1,j} = 0$ for all $j$.
 The total cost of the forward and backward substitution passes scales as
 $\mathcal{O}(N\,J)$.
-<<<<<<< HEAD
-
-\subsection{Simulation}
-
-Simulation of a Gaussian process for large $N$ requires multiplying an
-$N$-dimensional vector of Gaussian normal deviates, $\bvec{q}$, by the square root
-of the covariance matrix:
-\begin{equation}
-\bvec{y} = K_\bvec{\alpha}^{1/2} \bvec{q},
-\end{equation}
-where $q_i \sim N(0,1)$.  Note that $K_\bvec{\alpha} = K_\bvec{\alpha}^{1/2} \left(K_\bvec{\alpha}^{1/2}\right)^T$, which
-comparing with the Cholesky factorization gives $K_\bvec{\alpha}^{1/2} = L D^{1/2}$,
-where $(D^{1/2})_{ii} = \sqrt{D_{ii}}$.  Also note that the first term of $-2 \mathcal{L}$
-with $\mu_\bvec{\theta} =0$ is given by
-\begin{eqnarray}
-\mathcal{Q} &=&\bvec{y}^T K_\bvec{\alpha}^{-1} \bvec{y}\\
-&=& \bvec{y}^T \left(K_\bvec{\alpha}^{-1/2}\right)^T K_\bvec{\alpha}^{-1/2} \bvec{y}\\
-&=& \bvec{q}^T K_\bvec{\alpha}^{1/2} \left(K_\bvec{\alpha}^{-1/2}\right)^T K_\bvec{\alpha}^{-1/2} K_\bvec{\alpha}^{1/2} \bvec{q}\\
-&=& \bvec{q}^T \bvec{q}.
-\end{eqnarray}
-The last quantity is simply the dot product of an $N$-dimensional vector of independent standard normal random variables with itself,
-which is distributed according to the chi-squared distribution with $N$ degrees of freedom, i.e.\ $\mathcal{Q} \sim \chi_N^2$.
-
-To generate a draw from a Gaussian process with a specified \celerite\ model requires carrying out the
-low-rank Cholesky decomposition first, generating the vector $\bvec{q}$ of random normal deviates, and then multiplying
-\begin{equation}
-\bvec{y} = L D^{1/2} \bvec{q}.
-\end{equation}
-This may be carried out in $\mathcal{O}(JN)$ operations with
-\begin{eqnarray}
-f_{n,j} &=& \phi_{n-1,j} \left(f_{n-1,j} + \tilde{W}_{n-1,j} D_{n-1,n-1}^{1/2} q_{n-1}\right)\\
-y_n &=& D_{n,n}^{1/2} q_n + \sum_{k=1}^{2J} \tilde{U}_{n,k} f_{n,k}
-\end{eqnarray}
-for $n = 1$ to $N$ and $j=1$ to $2J$, with $f_{0,j} = 0$ for all $j$ and $q_0 = 0$.
-\agoltodo{Check that these equations are in fact correct.}
-We expect that this simulation algorithm will be useful for test-driving Gaussian
-process inference algorithms applied to large datasets; even simulation of
-Gaussian processes becomes prohibitive for large $N$ if standard Cholesky decomposition
-and multiplication are used.
-
-\subsection{Multiplication and filtering}
-
-Multiplication of the full covariance matrix times a vector can be accomplished in $\mathcal{O}(JN)$
-operations with a stable recursive algorithm using the semi-separable form:
-\begin{equation}
-\bvec{y} =  \left(A + \mathrm{tril}(U V^T) + \mathrm{triu}(V U^T)\right) \bvec{z}.
-\end{equation}
-The algorithm for multiplication is given by
-\begin{eqnarray}
-f^+_{n,j} &=& \phi_{n+1,j} \left(f^+_{n+1,j} + \sum_{j=1}^J \tilde U_{n+1,j} z_{n+1}\right)\\
-f^-_{n,j} &=& \phi_{n,j} \left(f^-_{n-1,j} + \sum_{j=1}^J \tilde V_{n-1,j} z_{n-1}\right)\\
-y_n &=& A_{n,n} z_n + \sum_{j=1}^J \left[ \tilde V_{n,j} f^+_{n,j} + \tilde U_{n,j} f^-_{n,j}\right],
-\end{eqnarray}
-where $f^+_{N,j} = 0$ and $f^-_{1,j} = 0$ for all $j=1,...,J$.  The recursion requires
-two sweeps, a sweep downward from $n=N-1$ to $n=1$ to compute $f^+_{n,j}$ and a sweep upwards
-from $n=2$ to $n=N$ to compute $f^-_{n,j}$.  \dfmtodo{I'm getting confused by zero-based
-indexing in your C code...  this may be worth scrutinizing to see if I screwed up.}
-
-Multiplication of the full covariance matrix is useful, for example, for isolating
-a particular component of a kernel, which amounts to a customized filter of a dataset.
-For example, a white-noise filter is given by:
-\begin{eqnarray}
-\bar f &=& K(\bvec{t},\bvec{t}) \left[K(\bvec{t},\bvec{t})+\sigma^2I\right]^{-1} \bvec{y},\\
-&=& K(\bvec{t},\bvec{t}) \bvec{z}
-\end{eqnarray}
-where $\bvec{y}$ is the vector of measurements and $\bvec{z}$ may be computed from the Cholesky
-decomposition as described above.  The second step multiplication of the white-noise-free
-kernel times $\bvec{z}$ may be accomplished in $\mathcal{O}(JN)$ steps with this multiplication algorithm.
-Note that for this particular example it is more efficient to compute $\bar f = \bvec{y} -\sigma^2 I \bvec{z}$,
-but in general the filtering kernel will not differ from the full kernel by a diagonal matrix.
-
-\subsection{Prediction and interpolation}
-
-%Gaussian process regression may also be used for prediction and interpolation at future or missing data, based upon current measurements.  With \celerite\ it proves possible to predict the mean value at times ${t_m; m=1,...,M}$ based upon measured times ${t_n; n=1,...,N}$ in $\mathcal{O}(N+M)$ operations.
-
-For predicting or interpolating missing or future data points (and their variance) at times $\bvec{t^*} = \left\{t_{1}^*,t_{2}^*,...,t_{M}^*\right\}$, we need to apply the covariance between the measured and predicted times.  The mean of the predicted values is (equation 2.19 from Rasmussen \& Williams):
-\begin{eqnarray}
-\bar f_* &=& K(\bvec{t^*},\bvec{t}) \left[K(\bvec{t},\bvec{t})+\sigma^2 I\right]^{-1} \bvec{y},\\
-&=& K(\bvec{t^*},\bvec{t}) \bvec{z}
-\end{eqnarray}
-where $\bvec{y}$ is the vector of measurements and $\sigma$ is the measurement uncertainty, and
-$\bvec{z} = \left[K(\bvec{t},\bvec{t})+\sigma^2 I\right]^{-1} \bvec{y}$ can be computed from
-the Cholesky decomposition of the full covariance matrix in ${\cal O}(J^2N)$.
-
-Since the covariance matrix may be written as the sum of exponentials, the predicted mean is given by
-\begin{eqnarray}
-\bar f^*_m &=& K(t^*_m,\bvec{t}) \bvec{z} \\
-&=& \sum_n \sum_{j=1}^J e^{-c_j \vert t^*_m-t_n\vert}\left(a_j \cos{(d_j \vert t^*_m-t_n\vert)} +b_j \sin{(d_j \vert t^*_m-t_n\vert)}\right) z_j,
-\end{eqnarray}
-for $m =1$ to $M$.
-Dividing the sum over $n$ into $\{t_1,...,t_{n_0}\} < t^*_m$ and
-$\{t_{n0+1},...,t_N\} \ge t^*_m$, gives
-\begin{eqnarray}
-\bar f^*_m &=& \sum_{j=1}^J\sum_{n=1}^{n_0} e^{-c_j(t^*_m-t_n)} \left[a_j \cos{(d_j(t^*_m-t_n))}+b_j\sin{(d_j(t^*_m-t_n))}\right] z_n \\
-&+& \sum_{j=1}^J\sum_{n=n_0+1}^N  e^{-c_j(t_n-t^*_m)} \left[a_j \cos{(d_j(t_n-t^*_m))}+b_j\sin{(d_j(t_n-t^*_m))}\right] z_n.
-\end{eqnarray}
-We can compute this recursively.  Defining
-\begin{eqnarray}
-Q^-_{n,i} &=& \left(Q^-_{n-1,i}+z_n\tilde V_{n,i}\right)e^{-c_j(t_{n+1}-t_{n})},\\
-X^-_{m,n,i} &=& e^{-c_j(t_m^*-t_{n+1})}\tilde U_{m,i},\\
-Q^+_{n,i} &=& \left(Q^+_{n+1,i}+z_n\tilde U_{n,i}\right)e^{-c_j(t_{n}-t_{n-1})},\\
-X^+_{m,n,i} &=& e^{-c_j(t_{n-1}-t_m^*)} \tilde V_{m,i},
-\end{eqnarray}
-where $t_0=t_1$, $t_{N+1}=t_N$, $Q^-_{0,i} = 0$ and $Q^+_{N+1,i}=0$ for $i=1$ to $2J$, and in $X^\pm_{m,n,i}$ the expressions
-for $\tilde U_{m,i}$ and $\tilde V_{m,i}$ are evaluted at $t_m^*$.
-Two sweeps must be carried out, upward in $n$ and $m$ to compute $Q^-$ recursively, and downward in
-$m$ and $n$ to compute $Q^+$ recursively, for a total scaling of $\approx \mathcal{O}(J^2N+J(N+M))$.
-For each value of $m$, $Q^\pm$ are recursively updated over $n$ until $n_0$ is reached, at which
-point the predicted mean can be computed from
-\begin{equation}
-\bar f^*_i = \sum_{i=1}^{2J} \left[Q^-_{n_0,i}X^-_{m,n_0,i}+Q^+_{n_0+1,i}X^+_{m,n_0+1,i}\right],
-\end{equation}
-We have yet to derive an expression for the variance.
-
-%The variance evaluated at future predicted times $\bvec{t^*} > \bvec{t}$ may be obtained in a similar manner (equation 2.19 from Rasmussen \& Williams):
-%\begin{eqnarray}
-%\mathrm{var}(f^*_{i+1}) &=& K(t^*_{i+1},t^*_{i+1}) - K(t^*_{i+1},\bvec{t}^T)K(\bvec{t},\bvec{t})^{-1} K(\bvec{t},t^*_{i+1})\\
-%&=& K(t^*_{i+1},t^*_{i+1}) - \sum_p\sum_q \alpha_p \alpha_q e^{-(\beta_p+\beta_q)(t^*_{i+1}-t^*_{i})} \\
-%&\times& e^{-\beta_p(t^*_{i}-\bvec{t}^T)}K(\bvec{t},\bvec{t})^{-1} e^{-\beta_q(t^*_{i}-\bvec{t})}\\
-%&=& K(t^*_{i+1},t^*_{i+1}) - \sum_{p,q} \alpha_p \alpha_q e^{-(\beta_p+\beta_q)(t^*_{i+1}-t^*_{i})} P_{i,p,q}\\
-%\end{eqnarray}
-%for $1 \le p,q \le J$,
-%where
-%\begin{equation}
-%P_{i,p,q} = e^{-\beta_p(t^*_{i}-\bvec{t}^T)}
-%K(\bvec{t},\bvec{t})^{-1} e^{-\beta_q(t^*_{i}-\bvec{t})}.
-%\end{equation}
-%For $i=1$, $P_{1,p,q}$ can be obtained in $\mathcal{O}(J^2N)$ operations
-%with the Cholesky decomposition.
-%Subsequent $P_{i+1,p,q}$ may be obtained recursively as
-%\begin{equation}
-%P_{i+1,p,q} = e^{-(\beta_p+\beta_q)(t^*_{i+1}- t^*_{i})} P_{i,p,q},
-%\end{equation}
-%in $\mathcal{O}(J^2M)$ operations, for a total of $\approx \mathcal{O}(J^2(N+M))$ operations.
-%Note that this variance formula {\it only} works for prediction; we have
-%yet to derive a formula for which $\bvec{t^*}$ and $\bvec{t}$ are
-%interspersed.
-
-\section{celerite as a model of stellar variations}\sectlabel{sho}
-
-We now turn to a discussion of \celeriteterm\ as a model of astrophysical
-variability.
-A common concern in the context of GP modeling in astrophysics is the lack of
-physical motivation for the choice of kernel functions.
-Kernels are often chosen simply because they are popular with little
-consideration of the impact of this decision.
-While this isn't necessarily a problem for the inferred results, in this
-section we discuss an exact physical interpretation of the \celeriteterm\
-kernel that will be applicable to many astrophysical systems but especially
-the time-variability of stars.
-
-Many astronomical objects are variable on timescales determined by their
-physical structure.
-For phenomena such as stellar (asteroseismic) oscillations, variability is
-excited by noisy physical processes and grows most strongly at the
-characteristic timescale but is also damped due to dissipation in the system.
-These oscillations are strong at resonant frequencies determined by the
-internal stellar structure, which are both excited and damped by convective
-turbulence.
-
-To relate this physical picture to \celeriteterm, we consider the dynamics of a
-stochastically-driven damped simple harmonic oscillator (SHO).
-The differential equation for this system is
-\begin{equation}
-    \left[\frac{\dd^2}{\dd t^2} + \frac{\omega_0}{Q}\,\frac{\dd}{\dd t}
-    + \omega_0^2\right]\, y(t) = \epsilon(t)
-\end{equation}
-where $\omega_0$ is the frequency of the undamped oscillator, $Q$ is the
-quality factor of the oscillator, and $\epsilon(t)$ is a stochastic driving
-force.
-If $\epsilon(t)$ is white noise, the PSD of this process is
-\citep{Anderson:1990}
-\begin{equation}\eqlabel{sho-psd}
-S(\omega) = \sqrt{\frac{2}{\pi}}\,\frac{S_0\,\omega_0^4}
-    {(\omega^2-\omega_0^2)^2 + \omega_0^2\omega^2/Q^2}
-\end{equation}
-where $S_0$ is proportional to the power at $\omega = \omega_0$, $S(\omega_0)
-= \sqrt{2/\pi}\,S_0\,Q^2$.
-The power spectrum in \eq{sho-psd} matches \eq{celerite-psd} if
-\begin{eqnarray}\eqlabel{sho-complex}
-a_j &=& S_0\,\omega_0\,Q \\
-b_j &=& \frac{S_0\,\omega_0\,Q}{\sqrt{4\,Q^2-1}} \\
-c_j &=& \frac{\omega_0}{2\,Q}\\
-d_j &=& \frac{\omega_0}{2\,Q} \sqrt{4\,Q^2-1} \quad,
-\end{eqnarray}
-for $Q \ge \frac{1}{2}$.
-For $0 < Q \le \frac{1}{2}$, \eq{sho-psd} can be captured by a pair of
-\celeriteterm\
-terms with parameters
-\begin{eqnarray}\eqlabel{sho-real}
-a_{j\pm} &=& \frac{1}{2}\,S_0\,\omega_0\,Q\,\left[ 1 \pm
-        \frac{1}{\sqrt{1-4\,Q^2}}\right] \\
-b_{j\pm} &=& 0 \nonumber\\
-    c_{j\pm} &=& \frac{\omega_0}{2\,Q}\,\left[1 \mp \sqrt{1-4\,Q^2}\right]
-    \nonumber\\
-d_{j\pm} &=& 0 \quad. \nonumber
-\end{eqnarray}
-
-For these definitions, the kernel is
-\begin{equation}\eqlabel{sho-kernel}
-k_\mathrm{SHO}(\tau;\,S_0,\,Q,\,\omega_0) =
-S_0\,\omega_0\,Q\,e^{-\frac{\omega_0\,\tau}{2Q}}\,
-\begin{cases}
-    \cosh{(\eta\,\omega_0\,\tau)} +
-        \frac{1}{2\,\eta\,Q}\,\sinh{(\eta\,\omega_0\,\tau)}, & 0 < Q < 1/2\\
-    2\,(1+\omega_0\,\tau), & Q = 1/2\\
-    \cos{(\eta\,\omega_0\,\tau)} +
-        \frac{1}{2\,\eta\,Q} \sin{(\eta\,\omega_0\,\tau)},& 1/2 < Q\\
-\end{cases}
-\end{equation}
-where $\eta = \vert 1-(4\,Q^2)^{-1}\vert^{1/2}$.
-We note that, because of the damping, the characteristic oscillation frequency
-in this model, $d_j$, for any finite quality factor $Q > 1/2$, is not equal to
-the frequency of the undamped oscillator, $\omega_0$.
-
-The power spectrum in \eq{sho-psd} has several limits of physical interest:
-\begin{itemize}
-
-{\item For $Q = 1/\sqrt{2}$, \eq{sho-psd} simplifies to
-\begin{eqnarray}\eqlabel{granulation-psd}
-S(\omega) = \sqrt{\frac{2}{\pi}}\,\frac{S_0}{(\omega/\omega_0)^4+1} \quad.
-\end{eqnarray}
-This functional form is commonly used to model for the background granulation
-noise in asteoreseismic and helioseismic \citep{Harvey:1985, Michel:2009,
-Kallinger:2014}  analyses.
-The kernel for this value of $Q$ is
-\begin{equation}
-k(\tau) = S_0\,\omega_0\,e^{-\frac{1}{\sqrt{2}}\,\omega_0\,\tau}\,
-    \cos{\left(\frac{\omega_0\,\tau}{\sqrt{2}}-\frac{\pi}{4}\right)} \quad.
-\end{equation}}
-
-{\item Substituting $Q = 1/2$, \eq{sho-psd} becomes
-\begin{eqnarray}
-S(\omega) =
-    \sqrt{\frac{2}{\pi}}\,\frac{S_0}{\left[(\omega/\omega_0)^2+1\right]^2}
-\end{eqnarray}
-with the corresponding covariance function (using
-\eqalt{celerite-kernel} and \eqalt{sho-real})
-\begin{eqnarray}\eqlabel{approx-matern}
-k(\tau) &=& \lim_{f \to 0}\,
-    \frac{1}{2}\,S_0\,\omega_0\,
-    \left[\left(1+1/f\right)\,e^{-\omega_0\,(1-f)\,\tau} +
-          \left(1-1/f\right)\,e^{-\omega_0\,(1+f)\,\tau}
-    \right] \\
-&=& S_0\,\omega_0\,e^{-\omega_0\,\tau}\,[1+\omega_0\,\tau]
-\end{eqnarray}
-or equivalently (using \eqalt{celerite-kernel} and \eqalt{sho-complex})
-\begin{eqnarray}\eqlabel{approx-matern2}
-k(\tau) &=& \lim_{f \to 0}\,
-    S_0\,\omega_0\,e^{-\omega_0\,\tau}\,
-    \left[\cos(f\,\tau) + \frac{\omega_0}{f}\,\sin(f\,\tau)\right] \\
-&=& S_0\,\omega_0\,e^{-\omega_0\,\tau}\,[1+\omega_0\,\tau] \quad.
-\end{eqnarray}
-This covariance function is also known as the Mat\'ern-3/2 function
-\citep{Rasmussen:2006}.
-This suggests that the Mat\'ern-3/2 covariance can be approximated using
-the \celeriteterm\ framework with a small value of $f$ in \eq{approx-matern2} but we
-caution that this might lead to numerical issues for the solver.
-}
-
-{\item Finally, in the limit of large $Q$, the model approaches a high
-    quality oscillation with frequency $\omega_0$ and covariance function
-\begin{eqnarray}
-k(\tau) \approx
-    S_0\,\omega_0\,Q\,
-    \exp\left(-\frac{\omega_0\,\tau}{2\,Q}\right)\,
-    \cos\left(\omega_0\,\tau\right) \quad.
-\end{eqnarray}}
-
-\end{itemize}
-\Figure{sho} shows a plot of the PSD for these limits and several other values
-of $Q$.
-From this figure, it is clear that for $Q \le 1/2$, the model has no
-oscillatory behavior and that for large $Q$, the shape of the PSD near the
-peak frequency approaches a Lorentzian.
-
-These special cases demonstrate that the stochastically-driven simple harmonic
-oscillator provides a physically motivated model that is flexible enough to
-describe a wide range of stellar variations and we return to give some
-specific examples in \sect{examples-real}.
-Low $Q \approx 1$ can capture granulation noise and high $Q \gg 1$ is a good
-model for asteroseismic oscillations.
-In practice, we take a sum over oscillators with different values of $Q$,
-$S_0$, and $\omega_0$ to give a sufficient accounting of the power spectrum
-of stellar time series.
-Since this kernel is exactly described by the exponential kernel, the
-likelihood (\eqalt{gp-likelihood}) can be evaluated for a time series with $N$
-measurements in $\mathcal{O}(N)$ operations using the \celeriteterm\ method
-described in the previous section.
-
-\begin{figure}[!htbp]
-\begin{center}
-\includegraphics[width=0.95\textwidth]{figures/sho.pdf}
-\caption{(left) The power spectrum of a stochastically-driven simple harmonic
-    oscillator (\eqalt{sho-psd}) plotted for several values of the quality
-    factor $Q$.
-    For comparison, the dashed line shows the Lorentzian function from
-    \eq{lorentz-psd} with $c_j = \omega_0/(2\,Q) = 1/20$ and normalized so that
-    $S(d_j)/S(0) = 100$.
-    (middle) The corresponding autocorrelation functions with the same colors.
-    \response{(right) Three realizations from each model in the same colors.}
-    \figurelabel{sho}}
-\end{center}
-\end{figure}
-=======
->>>>>>> 81c111b5
-
 
 \section{Examples}\sectlabel{examples}
 
