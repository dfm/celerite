% Copyright 2015-2017 Dan Foreman-Mackey and the co-authors listed below.

\documentclass[manuscript, letterpaper]{aastex6}

\pdfoutput=1

\include{vc}
\include{figures/examples-macros}
\include{figures/rotation/rotation}

\usepackage{microtype}
\usepackage{url}
\usepackage{amsmath}
\usepackage{amssymb}
\usepackage{natbib}
\usepackage{multirow}
\bibliographystyle{aasjournal}

% ----------------------------------- %
% start of AASTeX mods by DWH and DFM %
% ----------------------------------- %

% Matrix fix:
% http://tex.stackexchange.com/questions/317824/letter-c-appearing-inside-pmatrix-environment-with-aastex
\makeatletter
\def\env@matrix{\hskip -\arraycolsep\let\@ifnextchar\new@ifnextchar\array{*{\c@MaxMatrixCols}c}}
\makeatother

% Column spacing in matrix
% http://tex.stackexchange.com/questions/275725/adjusting-separation-between-matrix-entries
\setlength\arraycolsep{25pt}

\setlength{\voffset}{0in}
\setlength{\hoffset}{0in}
\setlength{\textwidth}{6in}
\setlength{\textheight}{9in}
\setlength{\headheight}{0ex}
\setlength{\headsep}{\baselinestretch\baselineskip} % this is 2 lines in ``manuscript''
\setlength{\footnotesep}{0in}
\setlength{\topmargin}{-\headsep}
\setlength{\oddsidemargin}{0.25in}
\setlength{\evensidemargin}{0.25in}

\linespread{0.54} % close to 10/13 spacing in ``manuscript''
\setlength{\parindent}{0.54\baselineskip}
\hypersetup{colorlinks = false}
\makeatletter % you know you are living your life wrong when you need to do this
\long\def\frontmatter@title@above{
\vspace*{-\headsep}\vspace*{\headheight}
\noindent\footnotesize
{\noindent\footnotesize\textsc{\@journalinfo}}\par
{\noindent\scriptsize Preprint typeset using \LaTeX\ style AASTeX6 with modifications
}\par\vspace*{-\baselineskip}\vspace*{0.625in}
}%
\makeatother

% Section spacing:
\makeatletter
\let\origsection\section
\renewcommand\section{\@ifstar{\starsection}{\nostarsection}}
\newcommand\nostarsection[1]{\sectionprelude\origsection{#1}}
\newcommand\starsection[1]{\sectionprelude\origsection*{#1}}
\newcommand\sectionprelude{\vspace{1em}}
\let\origsubsection\subsection
\renewcommand\subsection{\@ifstar{\starsubsection}{\nostarsubsection}}
\newcommand\nostarsubsection[1]{\subsectionprelude\origsubsection{#1}}
\newcommand\starsubsection[1]{\subsectionprelude\origsubsection*{#1}}
\newcommand\subsectionprelude{\vspace{1em}}
\makeatother

\sloppy\sloppypar

%\widowpenalty=10000
\clubpenalty=1000000000

% ------------------ %
% end of AASTeX mods %
% ------------------ %

% Projects:
\newcommand{\project}[1]{\textsf{#1}}
\newcommand{\kepler}{\project{Kepler}}
\newcommand{\lsst}{\project{LSST}}
\newcommand{\tess}{\project{TESS}}
\newcommand{\celerite}{\project{celerite}}
\newcommand{\celeriteterm}{\emph{celerite}}
\newcommand{\emcee}{\project{emcee}}

\newcommand{\foreign}[1]{\emph{#1}}
\newcommand{\etal}{\foreign{et\,al.}}
\newcommand{\etc}{\foreign{etc.}}
\newcommand{\ie}{\foreign{i.e.}}

\newcommand{\figureref}[1]{\ref{fig:#1}}
\newcommand{\Figure}[1]{Figure~\figureref{#1}}
\newcommand{\figurelabel}[1]{\label{fig:#1}}

\newcommand{\Table}[1]{Table~\ref{tab:#1}}
\newcommand{\tablelabel}[1]{\label{tab:#1}}

\renewcommand{\eqref}[1]{\ref{eq:#1}}
\newcommand{\Eq}[1]{Equation~(\eqref{#1})}
\newcommand{\eq}[1]{\Eq{#1}}
\newcommand{\eqalt}[1]{Equation~\eqref{#1}}
\newcommand{\eqlabel}[1]{\label{eq:#1}}

\newcommand{\sectionname}{Section}
\newcommand{\sectref}[1]{\ref{sect:#1}}
\newcommand{\Sect}[1]{\sectionname~\sectref{#1}}
\newcommand{\sect}[1]{\Sect{#1}}
\newcommand{\sectalt}[1]{\sectref{#1}}
\newcommand{\App}[1]{Appendix~\sectref{#1}}
\newcommand{\app}[1]{\App{#1}}
\newcommand{\sectlabel}[1]{\label{sect:#1}}

\newcommand{\T}{\ensuremath{\mathrm{T}}}
\newcommand{\dd}{\ensuremath{\,\mathrm{d}}}
\newcommand{\unit}[1]{{\ensuremath{\,\mathrm{#1}}}}
\newcommand{\bvec}[1]{{\ensuremath{\boldsymbol{#1}}}}

% TO DOS
\newcommand{\todo}[3]{{\color{#2}\emph{#1}: #3}}
\newcommand{\dfmtodo}[1]{\todo{DFM}{red}{#1}}
\newcommand{\agoltodo}[1]{\todo{Agol}{blue}{#1}}
\newcommand{\racomment}[1]{{\color{magenta}#1}}

\newcommand{\response}[1]{{\color{blue}#1}}


% \shorttitle{}
% \shortauthors{}
% \submitted{Submitted to \textit{The Astrophysical Journal}}

\begin{document}

\title{%
\vspace{-\baselineskip}
Fast and scalable Gaussian process modeling with applications
to astronomical time series
\vspace{-2\baselineskip}
}

\newcounter{affilcounter}
% \altaffiltext{1}{}

\setcounter{affilcounter}{1}

\edef \sagan {\arabic{affilcounter}}\stepcounter{affilcounter}
\altaffiltext{\sagan}{Sagan Fellow}

\edef \uw {\arabic{affilcounter}}\stepcounter{affilcounter}
\altaffiltext{\uw}{Astronomy Department, University of Washington,
                   Seattle, WA}

\edef \guggenheim {\arabic{affilcounter}}\stepcounter{affilcounter}
\altaffiltext{\guggenheim}{Guggenheim Fellow}

\edef \simons {\arabic{affilcounter}}\stepcounter{affilcounter}
\altaffiltext{\simons}{Simons Fellow}

\edef \columbia {\arabic{affilcounter}}\stepcounter{affilcounter}
\altaffiltext{\columbia}{Department of Astronomy, Columbia University,
                         New York, NY}

\edef \iis {\arabic{affilcounter}}\stepcounter{affilcounter}
\altaffiltext{\iis}{Department of Computational and Data Sciences,
                    Indian Institute of Science, Bangalore, India}


\author{%
    Daniel~Foreman-Mackey\altaffilmark{\sagan,\uw},
    Eric~Agol\altaffilmark{\uw,\guggenheim},
    Ruth~Angus\altaffilmark{\simons,\columbia}, and
    Sivaram~Ambikasaran\altaffilmark{\iis}
}



\begin{abstract}

The growing field of large-scale time domain astronomy requires methods for
probabilistic data analysis that are computationally tractable, even with
large datasets.
Gaussian Processes are a popular class of models used for this purpose but,
since the computational cost scales as the cube of the number of data points,
their application has been limited to relatively small datasets.
In this paper, we present a method for Gaussian Process modeling in
one-dimension where the computational requirements scale linearly with the
size of the dataset.
We demonstrate the method by applying it to simulated and real astronomical
time series datasets.
These demonstrations are examples of probabilistic inference of stellar
rotation periods, asteroseismic oscillation spectra, and transiting planet
parameters.
The method exploits structure in the problem when the covariance function is
expressed as a mixture of complex exponentials, without requiring evenly
spaced observations or uniform noise.
This form of covariance arises naturally when the process is a mixture of
stochastically-driven damped harmonic oscillators~--~providing a physical
motivation for and interpretation of this choice~--~but we also demonstrate
that it is effective in other cases.
We present a mathematical description of the method, the details of the
implementation, and a comparison to existing scalable Gaussian Process methods.
The method is flexible, fast, and most importantly, interpretable, with a wide
range of potential applications within astronomical data analysis and beyond.
We provide well-tested and documented open-source implementations of this
method in \project{C++}, \project{Python}, and \project{Julia}.
A change.

\end{abstract}

\keywords{%
 methods: data analysis
 ---
 methods: statistical
 ---
 asteroseismology
 ---
 stars: rotation
 ---
 planetary systems
}

\section{Introduction}

In the astrophysical literature, Gaussian Processes
\citep[GPs;][]{Rasmussen:2006} have been used to model stochastic variability
in light curves of stars \citep{Brewer:2009}, active galactic nuclei
\citep{Kelly:2014}, and the logarithmic flux of X-ray binaries
\citep{Uttley:2005}.
They have also been used as models for the cosmic microwave background
\citep{Bond:1987, Bond:1999, Wandelt:2003}, correlated instrumental noise
\citep{Gibson:2012}, and spectroscopic calibration \citep{Czekala:2017,
Evans:2015}.
While these models are widely applicable, their use has been limited, in
practice, by the computational cost and scaling.
The cost of computing a general GP likelihood scales as the cube of the number
of data points $\mathcal{O}(N^3)$ and in the current era of large time domain
surveys~--~with as many as $\sim10^{4-9}$ targets with $\sim10^{3-5}$
observations each~--~this scaling is prohibitive.

\response{Existing astronomical time series datasets have already reached the
limit where na\"ive application GP models is no longer tractable.
NASA's \kepler\ Mission \citep{Borucki:2010}, for example, measured light
curves with more than 60,000 observations each for about 190,000 stars.
Current and forthcoming surveys such as \project{K2} \citep{Howell:2014},
\tess\ \citep{Ricker:2014}, \lsst\ \citep{Ivezic:2008}, \project{WFIRST}
\citep{Spergel:2015}, and PLATO \citep{Rauer:2014} will continue to produce
similar or larger data volumes.}

In this paper, we present a method for directly and exactly computing a class
of GP models that scales linearly with the number of data points
$\mathcal{O}(N)$ for one dimensional data sets.
\response{Unlike earlier linear methods using Kalman filters \citep[for
example,][]{Kelly:2014}, this novel algorithm exploits the semiseparable
structure of a specific class of covariance matrices to directly factorize and
solve the system.
}
This method can only be used with one-dimensional datasets and the covariance
function must be represented by a mixture of exponentials; we will return to a
discussion of what this means in detail in the following sections.
However, the measurements don't need to be evenly spaced and the uncertainties
can be heteroscedastic.

This method achieves linear scaling by exploiting structure in the covariance
matrix when it is generated by a mixture of exponentials.
\response{The semiseparable nature of these matrices was first recognized by
\citet{Ambikasaran:2015}, building on intuition from a twenty year old paper
\citep{Rybicki:1995}.}
As we will discuss in the following pages, this choice of kernel function
arises naturally in some physical systems and we demonstrate it can be used as
an effective model in some other cases.
This method is especially appealing compared to other similar methods~--~we
discuss these comparisons in \sect{compare}~--~because it is exact, simple,
and fast.

Our main expertise lies in the field of exoplanet discovery and
characterization where GPs have become a model of choice.
We are confident that the method described in the following pages will benefit
this field, but we also expect that there will be applications in other
branches of astrophysics and beyond.
In \sect{examples}, we present applications of the method to research problems
in stellar rotation (\sect{rotation}), asteroseismic analysis (\sect{astero}),
and exoplanet transit fitting (\sect{transit}).
Some readers might consider starting with these section for motivating
examples before delving into the detailed derivations of the earlier sections.

In the following pages, we motivate the general problem of GP modeling, derive
our novel direct solver, and demonstrate the model's application on real and
simulated data sets.
Alongside this paper, we have released well-tested and documented open source
implementations written in \project{C++}, \project{Python}, and
\project{Julia}.
These are available online at \project{GitHub}
\url{https://github.com/dfm/celerite} and \project{Zenodo}
\citep{Foreman-Mackey:2017}.

\section{Gaussian processes}\sectlabel{gps}

GPs are stochastic models consisting of a mean function
$\mu_\bvec{\theta}(\bvec{x})$ and a covariance, autocorrelation, or ``kernel''
function $k_\bvec{\alpha}(\bvec{x}_n,\,\bvec{x}_m)$ parameterized by
$\bvec{\theta}$ and $\bvec{\alpha}$ respectively.
Under this model, \response{the log-likelihood function $\mathcal{L}
(\bvec{\theta},\,\bvec{\alpha})$} with a dataset
\begin{eqnarray}
\bvec{y} = \left(\begin{array}{ccccc}
    y_1\quad && \cdots\quad && y_N
\end{array}\right)^\T
\end{eqnarray}
at coordinates
\begin{eqnarray}
X = \left(\begin{array}{ccccc}
    \bvec{x}_1\quad && \cdots\quad && \bvec{x}_N
\end{array}\right)^\T
\end{eqnarray}
is
\begin{eqnarray}\eqlabel{gp-likelihood}
\ln \mathcal{L} (\bvec{\theta},\,\bvec{\alpha}) =
\ln{p(\bvec{y}\,|\,{X,\,\bvec{\theta}},\,\bvec{\alpha})} =
    -\frac{1}{2} {\bvec{r}_\bvec{\theta}}^\T\,{K_\bvec{\alpha}}^{-1}\,
        \bvec{r}_\bvec{\theta}
    -\frac{1}{2}\ln\det K_\bvec{\alpha}
    - \frac{N}{2} \ln{(2\pi)}
\end{eqnarray}
where
\begin{eqnarray}
    \bvec{r}_\bvec{\theta} = \left(\begin{array}{ccccc}
    y_1 - \mu_\bvec{\theta}(\bvec{x}_1)\quad && \cdots\quad &&
    y_N - \mu_\bvec{\theta}(\bvec{x}_N)
\end{array}\right)^\T
\end{eqnarray}
is the vector of residuals and the elements of the covariance matrix $K$ are
given by $[K_\bvec{\alpha}]_{nm} = k_\bvec{\alpha}(\bvec{x}_n,\,\bvec{x}_m)$.
\eq{gp-likelihood} is the equation of an $N$-dimensional Gaussian and it can
be derived as the generalization of what we astronomers call ``$\chi^2$''
to include the effects of correlated noise.
A point estimate for the values of the parameters $\bvec{\theta}$ and
$\bvec{\alpha}$ for a given dataset $(\bvec{y},\,X)$ can be found by
maximizing \eq{gp-likelihood} with respect to $\bvec{\theta}$ and
$\bvec{\alpha}$ using a non-linear optimization routine \citep{Nocedal:2006}.
\response{Furthermore}, probabilistic constraints on $\bvec{\theta}$ and
$\bvec{\alpha}$ can be obtained by multiplying the likelihood by a prior
$p(\bvec{\theta},\,\bvec{\alpha})$ and using a Markov Chain Monte Carlo (MCMC)
algorithm to sample the joint posterior probability density.

GP models have been widely used across the physical sciences but their
application is generally limited to small datasets because the cost of
computing the inverse and determinant of a general matrix $K_\bvec{\alpha}$ is
$\mathcal{O}(N^3)$.
In other words, this cost is proportional to the cube of the number of data
points $N$.
Furthermore, the storage requirements also scale as $\mathcal{O}(N^2)$.
This means that for large datasets, every evaluation of the likelihood quickly
becomes computationally intractable, and representing the matrix in memory can
become expensive.
In this case, the use of non-linear optimization or MCMC is no longer
practical.

\response{This is not a purely academic concern.
While the cost of directly evaluating the GP likelihood using a tuned linear
algebra library\footnote{For comparisons throughout this paper, we use the
Intel Math Kernel Library (\url{https://software.intel.com/en-us/intel-mkl})
running on a recent Apple MacBook Pro.} with a dataset of $N=1024$
measurements is less than a tenth of a second, the same calculation with
$N=8192$ takes over 8~seconds.
Furthermore, most optimization and sampling routines are iterative, requiring
many evaluations of this model to perform parameter estimation or inference.
Existing datasets from astronomical surveys like \kepler\ and \project{K2}
include tens of thousands of observations for hundreds of thousands of
targets, and upcoming surveys like \lsst\ are expected to produce thousands or
tens of thousands of measurements each for billions of astronomical sources
\citep{Ivezic:2008}.
Scalable methods will be required if we ever hope to use GP models with these
datasets.
}

In the following section, we present a method for improving the cubic scaling
for some use cases.
We call our method and its implementations \celerite.\footnote{The name
\celerite\ comes from the French word \foreign{c\'elerit\'e} meaning the speed
of light in a vacuum.
\response{Throughout the paper, when referring to the \celeriteterm\ model, we
typeset \celeriteterm\ in italics and, in reference to the implementation of
this model, we typeset \celerite\ in sans-serif.}}
The \celerite\ method requires using a specific model
for the covariance $k_\bvec{\alpha}(\bvec{x}_n,\,\bvec{x}_m)$ and, although it
has some limitations, we demonstrate in subsequent sections that it can
increase the computational efficiency of many astronomical data analysis
problems.
The main limitation of this method is that it can only be applied to
one-dimensional datasets, where by ``one-dimensional'' we mean that the
 \emph{input coordinates} $\bvec{x}_n$ are scalar, $\bvec{x}_n \equiv
t_n$.
We use $t$ as the input coordinate because one-dimensional GPs are often
applied to time series data but this isn't a real restriction and the
\celerite\ method can be applied to \emph{any} one-dimensional dataset.
Furthermore, the covariance function for the \celerite\ method is
``stationary''.
In other words, $k_\bvec{\alpha}(t_n,\,t_m)$ is only a function of $\tau_{nm}
\equiv |t_n - t_m|$.


\section{The celerite model}\sectlabel{celerite}

To scale GP models to larger datasets, \citet{Rybicki:1995} presented a method
of computing the first term in \eq{gp-likelihood} in $\mathcal{O}(N)$
operations when the covariance function is given by
\begin{eqnarray}\eqlabel{kernel-simple}
k_\bvec{\alpha}(\tau_{nm}) = \sigma_n^2\,\delta_{nm} + a\,\exp(-c\,\tau_{nm})
\end{eqnarray}
where $\{{\sigma_n}^2\}_{n=1}^N$ are the measurement uncertainties,
$\delta_{nm}$ is the Kronecker delta, and $\bvec{\alpha} = (a,\,c)$.
The intuition behind this method is that, for this choice of $k_\bvec{\alpha}$,
the inverse of $K_\bvec{\alpha}$ is tridiagonal and can be computed
with a small number of operations for each data point.
Subsequently, \citet{Ambikasaran:2015} generalized this method to arbitrary
mixtures of exponentials
\begin{eqnarray}
k_\bvec{\alpha}(\tau_{nm}) = \sigma_n^2\,\delta_{nm} +
    \sum_{j=1}^J a_j\,\exp(-c_j\,\tau_{nm})
\end{eqnarray}
\response{by recognizing that the matrix $K_\bvec{\alpha}$ generated by this
kernel is semiseparable.}
In this case, the inverse is dense but \eq{gp-likelihood} can still be
evaluated with a scaling of $\mathcal{O}(N\,J^2)$, where $J$ is the number of
components in the mixture.
\response{In \sect{factor}, we derive a novel method with the same
$\mathcal{O}(N\,J^2)$ scaling that can be used when
$k_\bvec{\alpha}(\tau_{nm})$ is positive semi-definite.}

This kernel function can be made even more general by
introducing complex parameters $a_j \to a_j\pm i\,b_j$ and
$c_j \to c_j\pm i\,d_j$.
In this case, the covariance function becomes
\begin{eqnarray}\eqlabel{celerite-kernel-complex}
k_\bvec{\alpha}(\tau_{nm}) = \sigma_n^2\,\delta_{nm} +
    \sum_{j=1}^J &&\left[
    \frac{1}{2}(a_j + i\,b_j)\,\exp\left(-(c_j+i\,d_j)\,\tau_{nm}\right)
        \right. \nonumber\\
    &&+\left.
    \frac{1}{2}(a_j - i\,b_j)\,\exp\left(-(c_j-i\,d_j)\,\tau_{nm}\right)
\right]
\end{eqnarray}
and, for this function, \eq{gp-likelihood} can still be evaluated with
$\mathcal{O}(N\,J^2)$ operations.
The details of this method and a few implementation considerations are
outlined in the following section but we first discuss some
properties of this covariance function.

By rewriting the exponentials in \eq{celerite-kernel-complex} as sums of sine
and cosine functions, we can see the autocorrelation structure is defined by a
mixture of quasiperiodic oscillators
\begin{eqnarray}\eqlabel{celerite-kernel}
k_\bvec{\alpha}(\tau_{nm}) = \sigma_n^2\,\delta_{nm} +
    \sum_{j=1}^J &&\left[
    a_j\,\exp\left(-c_j\,\tau_{nm}\right)\,\cos\left(d_j\,\tau_{nm}\right)
        \right.\nonumber\\
    &&+ \left.
    b_j\,\exp\left(-c_j\,\tau_{nm}\right)\,\sin\left(d_j\,\tau_{nm}\right)
\right] \quad.
\end{eqnarray}
For clarity, we refer to the argument within the sum as a ``\celeriteterm\
term'' for the remainder of this paper.
The Fourier transform\footnote{Here and throughout we have defined the Fourier
transform of the function $f(t)$ as $F(\omega)={(2\,\pi)}^{-1/2}\,
\int_{-\infty}^\infty f(t)\,e^{i\,\omega\,t}\dd t$.} of this covariance
function is the power spectral density (PSD) of the process and it is given by
\begin{eqnarray}\eqlabel{celerite-psd}
S(\omega) = \sum_{j=1}^J \sqrt{\frac{2}{\pi}}
\frac{(a_j\,c_j+b_j\,d_j)\,({c_j}^2+{d_j}^2)+(a_j\,c_j-b_j\,d_j)\,\omega^2}
{\omega^4+2\,({c_j}^2-{d_j}^2)\,\omega^2+{({c_j}^2+{d_j}^2)}^2}\quad.
\end{eqnarray}
The physical interpretation of this model isn't immediately obvious and we
return to a more general discussion shortly but we start by considering some
special cases.

If we set the imaginary amplitude $b_j$ for some component $j$ to zero, that
term of \eq{celerite-kernel} becomes
\begin{eqnarray}
k_j(\tau_{nm}) =
    a_j\,\exp\left(-c_j\,\tau_{nm}\right)\,\cos\left(d_j\,\tau_{nm}\right)
\end{eqnarray}
and the PSD for this component is
\begin{eqnarray}\eqlabel{lorentz-psd}
S_j(\omega) = \frac{1}{\sqrt{2\,\pi}}\,\frac{a_j}{c_j}\,\left[
    \frac{1}{1+{\left(\frac{\omega-d_j}{c_j}\right)}^2} +
    \frac{1}{1+{\left(\frac{\omega+d_j}{c_j}\right)}^2}
\right] \quad.
\end{eqnarray}
This is the sum of two Lorentzian or Cauchy distributions with width $c_j$
centered on $\omega = \pm d_j$.
This model can be interpreted intuitively as a quasiperiodic oscillator with
amplitude $A_j = a_j$, quality factor $Q_j = d_j\,{(2\,c_j)}^{-1}$, and period
$P_j = 2\,\pi\,{d_j}^{-1}$.

Similarly, setting both $b_j$ and $d_j$ to zero, we get
\begin{eqnarray}
k_j(\tau_{nm}) = a_j\,\exp\left(-c_j\,\tau_{nm}\right)
\end{eqnarray}
with the PSD
\begin{eqnarray}
S_j(\omega) = \sqrt{\frac{2}{\pi}}\,\frac{a_j}{c_j}\,
    \frac{1}{1+{\left(\frac{\omega}{c_j}\right)}^2} \quad.
\end{eqnarray}
This model is often called an Ornstein--Uhlenbeck process \response{\citep[in
reference to the classic paper,][]{Uhlenbeck:1930}} and this is the kernel
that was studied by Rybicki \& Press \citep{Rybicki:1992,Rybicki:1995}.

Finally, we note that the product of two terms of the form found inside the
sum in \eq{celerite-kernel} can also be re-written as a sum with updated
parameters
\begin{eqnarray}\eqlabel{product-rule}
k_j(\tau) \, k_k(\tau) =
    e^{-\tilde{c}\,\tau}\,[
        \tilde{a}_+\,\cos(\tilde{d}_+\,\tau) + \tilde{b}_+\,\sin(\tilde{d}_+\,\tau) +
        \tilde{a}_-\,\cos(\tilde{d}_-\,\tau) + \tilde{b}_-\,\sin(\tilde{d}_-\,\tau)
    ]
\end{eqnarray}
where
\begin{eqnarray}
    \tilde{a}_{\pm} &=& \frac{1}{2}\,(a_j\,a_k \pm b_j\,b_k) \\
    \tilde{b}_{\pm} &=& \frac{1}{2}\,(b_j\,a_k \mp a_j\,b_k) \\
    \tilde{c} &=& c_j + c_k \\
    \tilde{d}_{\pm} &=& d_j \mp d_k \quad.
\end{eqnarray}
Therefore, the method described in the following section can be used to
perform scalable inference on large datasets for any model, where the kernel
function is a sum or product of \celeriteterm\ terms.

\section{celerite as a model of stellar variations}\sectlabel{sho}

We now turn to a discussion of \celeriteterm\ as a model of astrophysical
variability.
A common concern in the context of GP modeling in astrophysics is the lack of
physical motivation for the choice of kernel functions.
Kernels are often chosen simply because they are popular, with little
consideration of the impact of this decision.
While this doesn't necessarily impact the inferred results, in this section we
discuss an exact physical interpretation of the \celeriteterm\ kernel that
will be applicable to many astrophysical systems but especially the
time-variability of stars.

Many astronomical objects are variable on timescales determined by their
physical structure.
For phenomena such as stellar (asteroseismic) oscillations, variability is
excited by noisy physical processes and grows most strongly at the
characteristic timescale but is also damped due to dissipation in the system.
These oscillations are strong at resonant frequencies determined by the
internal stellar structure, which are both excited and damped by convective
turbulence.

To relate this physical picture to \celeriteterm, we consider the dynamics of a
stochastically-driven damped simple harmonic oscillator (SHO).
The differential equation for this system is
\begin{equation}
    \left[\frac{\dd^2}{\dd t^2} + \frac{\omega_0}{Q}\,\frac{\dd}{\dd t}
    + \omega_0^2\right]\, y(t) = \epsilon(t)
\end{equation}
where $\omega_0$ is the frequency of the undamped oscillator, $Q$ is the
quality factor of the oscillator, and $\epsilon(t)$ is a stochastic driving
force.
If $\epsilon(t)$ is white noise, the PSD of this process is
\citep{Anderson:1990}
\begin{equation}\eqlabel{sho-psd}
S(\omega) = \sqrt{\frac{2}{\pi}}\,\frac{S_0\,\omega_0^4}
    {(\omega^2-\omega_0^2)^2 + \omega_0^2\omega^2/Q^2}
\end{equation}
where $S_0$ is proportional to the power at $\omega = \omega_0$, $S(\omega_0)
= \sqrt{2/\pi}\,S_0\,Q^2$.
The power spectrum in \eq{sho-psd} matches \eq{celerite-psd} if
\begin{eqnarray}\eqlabel{sho-complex}
a_j &=& S_0\,\omega_0\,Q \\
b_j &=& \frac{S_0\,\omega_0\,Q}{\sqrt{4\,Q^2-1}} \\
c_j &=& \frac{\omega_0}{2\,Q}\\
d_j &=& \frac{\omega_0}{2\,Q} \sqrt{4\,Q^2-1} \quad,
\end{eqnarray}
for $Q \ge \frac{1}{2}$.
For $0 < Q \le \frac{1}{2}$, \eq{sho-psd} can be captured by a pair of
\celeriteterm\
terms with parameters
\begin{eqnarray}\eqlabel{sho-real}
a_{j\pm} &=& \frac{1}{2}\,S_0\,\omega_0\,Q\,\left[ 1 \pm
        \frac{1}{\sqrt{1-4\,Q^2}}\right] \\
b_{j\pm} &=& 0 \nonumber\\
    c_{j\pm} &=& \frac{\omega_0}{2\,Q}\,\left[1 \mp \sqrt{1-4\,Q^2}\right]
    \nonumber\\
d_{j\pm} &=& 0 \quad. \nonumber
\end{eqnarray}

For these definitions, the kernel is
\begin{equation}\eqlabel{sho-kernel}
k_\mathrm{SHO}(\tau;\,S_0,\,Q,\,\omega_0) =
S_0\,\omega_0\,Q\,e^{-\frac{\omega_0\,\tau}{2Q}}\,
\begin{cases}
    \cosh{(\eta\,\omega_0\,\tau)} +
        \frac{1}{2\,\eta\,Q}\,\sinh{(\eta\,\omega_0\,\tau)}, & 0 < Q < 1/2\\
    2\,(1+\omega_0\,\tau), & Q = 1/2\\
    \cos{(\eta\,\omega_0\,\tau)} +
        \frac{1}{2\,\eta\,Q} \sin{(\eta\,\omega_0\,\tau)},& 1/2 < Q\\
\end{cases}
\end{equation}
where $\eta = \vert 1-(4\,Q^2)^{-1}\vert^{1/2}$.
We note that, because of the damping, the characteristic oscillation frequency
in this model, $d_j$, for any finite quality factor $Q > 1/2$, is not equal to
the frequency of the undamped oscillator, $\omega_0$.

The power spectrum in \eq{sho-psd} has several limits of physical interest:
\begin{itemize}

{\item For $Q = 1/\sqrt{2}$, \eq{sho-psd} simplifies to
\begin{eqnarray}\eqlabel{granulation-psd}
S(\omega) = \sqrt{\frac{2}{\pi}}\,\frac{S_0}{(\omega/\omega_0)^4+1} \quad.
\end{eqnarray}
This functional form is commonly used to model for the background granulation
noise in asteoreseismic and helioseismic \citep{Harvey:1985, Michel:2009,
Kallinger:2014}  analyses.
The kernel for this value of $Q$ is
\begin{equation}
k(\tau) = S_0\,\omega_0\,e^{-\frac{1}{\sqrt{2}}\,\omega_0\,\tau}\,
    \cos{\left(\frac{\omega_0\,\tau}{\sqrt{2}}-\frac{\pi}{4}\right)} \quad.
\end{equation}}

{\item Substituting $Q = 1/2$, \eq{sho-psd} becomes
\begin{eqnarray}
S(\omega) =
    \sqrt{\frac{2}{\pi}}\,\frac{S_0}{\left[(\omega/\omega_0)^2+1\right]^2}
\end{eqnarray}
with the corresponding covariance function (using
\eqalt{celerite-kernel} and \eqalt{sho-real})
\begin{eqnarray}\eqlabel{approx-matern}
k(\tau) &=& \lim_{f \to 0}\,
    \frac{1}{2}\,S_0\,\omega_0\,
    \left[\left(1+1/f\right)\,e^{-\omega_0\,(1-f)\,\tau} +
          \left(1-1/f\right)\,e^{-\omega_0\,(1+f)\,\tau}
    \right] \\
&=& S_0\,\omega_0\,e^{-\omega_0\,\tau}\,[1+\omega_0\,\tau]
\end{eqnarray}
or equivalently (using \eqalt{celerite-kernel} and \eqalt{sho-complex})
\begin{eqnarray}\eqlabel{approx-matern2}
k(\tau) &=& \lim_{f \to 0}\,
    S_0\,\omega_0\,e^{-\omega_0\,\tau}\,
    \left[\cos(f\,\tau) + \frac{\omega_0}{f}\,\sin(f\,\tau)\right] \\
&=& S_0\,\omega_0\,e^{-\omega_0\,\tau}\,[1+\omega_0\,\tau] \quad.
\end{eqnarray}
This covariance function is also known as the Mat\'ern-3/2 function
\citep{Rasmussen:2006}.
This suggests that the Mat\'ern-3/2 covariance can be approximated using
the \celeriteterm\ framework with a small value of $f$ in \eq{approx-matern2} but we
caution that this might lead to numerical issues for the solver.
}

{\item Finally, in the limit of large $Q$, the model approaches a high
    quality oscillation with frequency $\omega_0$ and covariance function
\begin{eqnarray}
k(\tau) \approx
    S_0\,\omega_0\,Q\,
    \exp\left(-\frac{\omega_0\,\tau}{2\,Q}\right)\,
    \cos\left(\omega_0\,\tau\right) \quad.
\end{eqnarray}}

\end{itemize}
\Figure{sho} shows a plot of the PSD for these limits and several other values
of $Q$.
From this figure, it is clear that for $Q \le 1/2$, the model has no
oscillatory behavior and that for large $Q$, the shape of the PSD near the
peak frequency approaches a Lorentzian.

These special cases demonstrate that the stochastically-driven simple harmonic
oscillator provides a physically motivated model that is flexible enough to
describe a wide range of stellar variations and we return to give some
specific examples in \sect{examples}.
Low $Q \approx 1$ can capture granulation noise and high $Q \gg 1$ is a good
model for asteroseismic oscillations.
In practice, we take a sum over oscillators with different values of $Q$,
$S_0$, and $\omega_0$ to give a sufficient accounting of the power spectrum
of stellar time series.
Since this kernel is exactly described by the exponential kernel, the
likelihood (\eqalt{gp-likelihood}) can be evaluated for a time series with $N$
measurements in $\mathcal{O}(N)$ operations using the \celeriteterm\ method
described in the next section.

\begin{figure}[!htbp]
\begin{center}
\includegraphics[width=0.95\textwidth]{figures/sho.pdf}
\caption{(left) The power spectrum of a stochastically-driven simple harmonic
    oscillator (\eqalt{sho-psd}) plotted for several values of the quality
    factor $Q$.
    For comparison, the dashed line shows the Lorentzian function from
    \eq{lorentz-psd} with $c_j = \omega_0/(2\,Q) = 1/20$ and normalized so that
    $S(d_j)/S(0) = 100$.
    (middle) The corresponding autocorrelation functions with the same colors.
    \response{(right) Three realizations from each model in the same colors.}
    \figurelabel{sho}}
\end{center}
\end{figure}



\section{Semiseparable matrices \& celerite}\sectlabel{factor}

The previous two sections describe the \celeriteterm\ model and its physical
interpretation.
In this section, we derive a new scalable direct solver for covariance
matrices generated by this model to compute the GP likelihood
(\eqalt{gp-likelihood}) for large datasets.
This method exploits the semiseparable structure of these matrices to compute
their Cholesky factorization in $\mathcal{O}(N\,J^2)$ operations.

The relationship between the \celeriteterm\ model and semiseparable linear
algebra was first recognized by Ambikasaran \citep{Ambikasaran:2015} building
on earlier work by Rybicki \& Press \citep{Rybicki:1995}.
\citet{Ambikasaran:2015} derived a scalable direct solver for any general
semiseparable matrix and applied this method to \celeriteterm\ models with
$b_j = 0$ and $d_j = 0$.
In \app{extended}, we generalize this earlier method to include non-zero $b_j$
and $d_j$.
It turns out, however, that we can derive a higher performance algorithm by
only considering positive semi-definite (PSD) matrices.
In \app{psd}, we discuss methods for ensuring that a \celeriteterm\ model is
PSD.

To start, we define a rank-$R$ semiseparable matrix as a matrix $K$ where the
elements can be written as
\begin{eqnarray}
K_{n,m} = \left\{\begin{array}{ll}
    \sum_{r=1}^R U_{n,r}\,V_{m,r} & \mathrm{if}\,m<n \\
    A_{n,n} & \mathrm{if}\,m=n \\
    \sum_{r=1}^R U_{m,r}\,V_{n,r} & \mathrm{otherwise}
\end{array}\right.
\end{eqnarray}
for some $N \times R$-dimensional matrices $U$ and $V$, and an $N \times
N$-dimensional diagonal matrix $A$.
This definition can be equivalently written as
\begin{eqnarray}\eqlabel{semi-sep}
K = A + \mathrm{tril}(U\,V^\T) + \mathrm{triu}(V\,U^\T)
\end{eqnarray}
where the $\mathrm{tril}$ function extracts the strict lower triangular
component of its argument and $\mathrm{triu}$ is the equivalent strict upper
triangular operation.
In this representation, rather than storing the full $N \times N$ matrix $K$,
it is sufficient to only store the $N \times R$ matrices $U$ and $V$, and the
$N$ diagonal entries of $A$, for a total storage volume of $(2\,R+1)\,N$
floating point numbers.
Given a semiseparable matrix of this form, it is known that matrix-vector
products and matrix-matrix products can be evaluated in $\mathcal{O}(N)$
operations and the interested reader is directed to \citet{Vandebril:2007} for
more details about semiseparable matrices in general.


\subsection{Cholesky factorization}

For our purposes, we want to compute the log-determinant of $K$ and solve
linear systems of the form $K\,\bvec{z}=\bvec{y}$ for $\bvec{z}$, where $K$ is
a rank-$R$ semiseparable PSD matrix.
These can both be computed using the Cholesky factorization of $K$:
\begin{eqnarray}
K = L\,D\,L^\T
\end{eqnarray}
where $L$ is a lower triangular matrix with unit diagonal and $D$ is a
diagonal matrix.
We use the ansatz that $L$ has the form
\begin{eqnarray}
    L = I + \mathrm{tril} (U\,W^T)
\end{eqnarray}
where $I$ is the identity, $U$ is the matrix from above, and $W$ is an unknown
$N \times R$ matrix.
Combining this with \eq{semi-sep}, we find the equation
\begin{eqnarray}\eqlabel{cholesky}
A + \mathrm{tril}(U\,V^\T) + \mathrm{triu}(V\,U^\T)
&=& \left[I + \mathrm{tril} (U\,W^T)\right]\,D\,
    {\left[I + \mathrm{tril} (U\,W^T)\right]}^\T \\
&=& D + \mathrm{tril}(U\,W^\T)\,D
    + D\,\mathrm{triu}(W\,U^\T) \nonumber\\
&& +\, \mathrm{tril}(U\,W^\T)\,D\,\mathrm{triu}(W\,U^\T) \nonumber
\end{eqnarray}
that we can solve for $W$.
Setting each element on the left side of \eq{cholesky} equal to the
corresponding element on the right side, we derive the following recursion
relations
\begin{eqnarray}
S_{n,j,k} &=& S_{n-1,j,k} + D_{n-1,n-1}\,W_{n-1,j}\,W_{n-1,k} \nonumber\\
D_{n,n} &=& A_{n,n} -
    \sum_{j=1}^{R}\sum_{k=1}^{R} U_{n,j}\,S_{n,j,k}\,U_{n,k}
    \nonumber\\
W_{n,j} &=& \frac{1}{D_{n,n}}\left[ V_{n,j} -
    \sum_{k=1}^{R}U_{n,k}\,S_{n,j,k} \right]
    \eqlabel{algorithm}
\end{eqnarray}
where $S_n$ is a symmetric $R \times R$ matrix and every element
$S_{1,j,k}=0$.
The computational cost of one iteration of the update in \eq{algorithm} is
<<<<<<< HEAD
$\mathcal{O}(R^2)$ and this must be run $N$ times~--~once for each row~--~so
the total cost of this factorization scales as $\mathcal{O}(N\,R^2)$.

\subsection{Scalable factorization of the celerite model}

The \celeriteterm\ model described in \sect{celerite} can be exactly
represented as a rank $R = 2\,J$ semiseparable matrix\footnote{We note that if
some \celeriteterm\ terms are real ($b_j=0$ and $d_j=0$) then these terms only
add one to the rank.
If a \celeriteterm\ model has $J_\mathrm{real}$ real and $J_\mathrm{complex}$
general terms, the semiseparable rank is only $J_\mathrm{real} +
2\,J_\mathrm{complex}$.}
where the components of the relevant matrices are
\begin{eqnarray}
U_{n,2\,j-1} &=& a_j\,e^{-c_j\,t_n}\,\cos(d_j\,t_n) +
    b_j\,e^{-c_j\,t_n}\,\sin(d_j\,t_n) \\
U_{n,2\,j} &=& a_j\,e^{-c_j\,t_n}\,\sin(d_j\,t_n) -
    b_j\,e^{-c_j\,t_n}\,\cos(d_j\,t_n) \\
V_{m,2\,j-1} &=& e^{c_j\,t_m}\,\cos(d_j\,t_m) \\
V_{m,2\,j} &=& e^{c_j\,t_m}\,\sin(d_j\,t_m) \\
A_{n,n} &=& \sigma_n^2 + \sum_{j=1}^J a_j \quad.
\end{eqnarray}
Na\"ive implementation of the algorithm in \eq{algorithm} to this system will
result in numerical overflow and underflow issues in many realistic cases
because both $U$ and $V$ have factors of the form $e^{\pm c_j t}$, where $t$
can be any arbitrarily large real number.
This issue was also noted by \citet{Ambikasaran:2015} and it can be avoided
with a reparameterization similar to the one they use.
=======
$\mathcal{O}(J^2)$ and this must be run $N$ times~--~once for each
observation~--~so the total cost of this factorization scales as
$\mathcal{O}(N\,J^2)$.

Note that if some \celeriteterm\ terms are real, with $b_j=d_j=0$,
then these terms only add one to the rank of $U$ and $V$.  We use this fact
to simplify the algebra when real components are included:  if $J_{real}$
and $J_{complex}$ terms are included, with $J_{real}+J_{complex}=J$, then
the $U$, $V$, and $W$ matrices have size $N \times (J_{real}+2J_{complex})$.

\subsection{Pre-conditioning}

Na\"ive implementation of the algorithm in \eq{algorithm} will have numerical
overflow and underflow issues in many realistic cases because both $U$ and $V$
have factors of the form $e^{\pm c_j t}$, where $t$ can be any arbitrarily large(small)
real number;  these factors can cancel in the end, but will not if over(under)flow
is an issue.  This can be avoided with the appropriate reparameterization.
>>>>>>> d290f615
We define the following pre-conditioned variables
\begin{eqnarray}
\tilde{U}_{n,2\,j-1} &=& a_j\,\cos(d_j\,t_n) + b_j\,\sin(d_j\,t_n) \\
\tilde{U}_{n,2\,j} &=& a_j\,\sin(d_j\,t_n) - b_j\,\cos(d_j\,t_n) \\
\tilde{V}_{m,2\,j-1} &=& \cos(d_j\,t_m) \\
\tilde{V}_{m,2\,j} &=& \sin(d_j\,t_m) \\
\tilde{W}_{n,2\,j-1} &=& e^{-c_j\,t_n}\,W_{n,2\,j-1} \\
\tilde{W}_{n,2\,j} &=& e^{-c_j\,t_n}\,W_{n,2\,j}
\end{eqnarray}
and the set of variables
\begin{eqnarray}
\phi_{n,2\,j-1} = \phi_{n,2\,j} = e^{-c_j\,(t_n - t_{n-1})}
\end{eqnarray}
with the constraint
\begin{eqnarray}
\phi_{1,2\,j-1} = \phi_{1,2\,j} = 0 \quad.
\end{eqnarray}
Using this parameterization, we find the following, numerically stable,
algorithm to compute the Cholesky factorization of a \celeriteterm\ model
\begin{eqnarray}
    S_{n,j,k} &=& \phi_{n,j}\,\phi_{n,k}\,\left[S_{n-1,j,k} +
    D_{n-1,n-1}\,\tilde{W}_{n-1,j}\,\tilde{W}_{n-1,k}\right] \nonumber\\
D_{n,n} &=& A_{n,n} -
    \sum_{j=1}^{2\,J}\sum_{k=1}^{2\,J} \tilde{U}_{n,j}\,S_{n,j,k}\,\tilde{U}_{n,k}
    \nonumber\\
\tilde{W}_{n,j} &=& \frac{1}{D_{n,n}}\left[ \tilde{V}_{n,j} -
    \sum_{k=1}^{2\,J}\tilde{U}_{n,k}\,S_{n,j,k} \right] \quad.
\end{eqnarray}
As before, a single iteration of this algorithm requires $\mathcal{O}(J^2)$
operations and it is repeated $N$ times for a total scaling of
$\mathcal{O}(N\,J^2)$.
Furthermore, $\tilde{V}_{n,j}$ and $A_{n,n}$ can be updated in place and used
to represent $\tilde{W}_{n,j}$ and $D_{n,n}$, giving a total memory footprint
of $(6\,J + 1)\,N + J\,(J-1)/2$ floating point numbers.

\subsection{Solving}

After computing the Cholesky factorization of the matrix $K$, we can apply
the inverse of $K$ and compute its log-determinant in $\mathcal{O}(N\,J)$ and
$\mathcal{O}(N)$ operations respectively.
The log-determinant of $K$ is given by
\begin{eqnarray}
    \ln \det K = \sum_{n=1}^N \ln D_{n,n}
\end{eqnarray}
where, if $K$ is positive semi-definite, $D_{n,n}>0$ for all $n$.

The inverse of $K$ can be applied using the relationship
\begin{eqnarray}
\bvec{z} = K^{-1}\,\bvec{y} = {(L^\T)}^{-1}\,D^{-1}\,L^{-1}\,\bvec{y} \quad.
\end{eqnarray}
First, we solve for $\bvec{z}^\prime = L^{-1}\,\bvec{y}$ using the following forward
substitution algorithm
\begin{eqnarray}
    f_{n,j} &=& \phi_{n,j}\,\left[f_{n-1,j} +
    \tilde{W}_{n-1,j}\,z_{n-1}^\prime\right] \nonumber\\
    z_n^\prime &=& y_n - \sum_{j=1}^{2\,J} \tilde{U}_{n,j}\,f_{n,j}
\end{eqnarray}
where $f_{0,j} = 0$ for all $j$.
Using this result and the following backward substitution algorithm, we can
compute $\bvec{z}$
\begin{eqnarray}
g_{n,j} &=& \phi_{n+1,j}\,\left[g_{n+1,j} +
    \tilde{U}_{n+1,j}\,z_{n+1}\right] \nonumber\\
z_n &=& \frac{z_n^\prime}{D_{n,n}} - \sum_{j=1}^{2\,J} \tilde{W}_{n,j}\,g_{n,j}
\end{eqnarray}
where $g_{N+1,j} = 0$ for all $j$.
The total cost of the forward and backward substitution passes scales as
$\mathcal{O}(N\,J)$.

\section{Examples}\sectlabel{examples}

\response{
To show the application of \celerite, we use it to perform posterior
inference in two examples with realistic simulated data and three examples of
real-world research problems.
These examples have been chosen to justify the application of \celerite\ for a
range of use cases, but they are by no means exhaustive.
These examples are framed in the time domain with a clear bias in favor of
large homogeneous photometric surveys, but \celerite\ can also be used for
other one-dimensional problems like, for example, spectroscopy, where
wavelength~--~instead of time~--~is the independent coordinate \citep[see][for
a potential application]{Czekala:2017}.

In the first example, we demonstrate that \celerite\ can be used to infer
the power spectrum of a process when the data are generated from a
\celeriteterm\ model.
In the second example, we demonstrate that \celerite\ can be used as an
effective model even if the true process cannot be represented in the space of
allowed models.
This is an interesting example because, when analyzing real data, we rarely
have any fundamental reason to believe that the data were generated by a GP
model with a specific kernel.
Even in these cases, GPs can be useful effective models and \celerite\
provides computational advantages over other GP methods.

The next three examples show \celerite\ used to infer the properties of stars
and exoplanets observed by NASA's \kepler\ Mission.
Each of these examples touches on an active area of research so we limit our
examples to be qualitative in nature and do not claim that \celerite\ is the
optimal method, but we hope these examples encourage interested readers to
investigate the applicability of \celerite\ to their research.

In each example, the joint posterior probability density is given by
\begin{eqnarray}\eqlabel{joint-post}
p(\bvec{\theta},\,\bvec{\alpha}\,|\,\bvec{y},\,X) \propto
p(\bvec{y}\,|\,{X,\,\bvec{\theta}},\,\bvec{\alpha})\,
p(\bvec{\theta},\,\bvec{\alpha})
\end{eqnarray}
where $p(\bvec{y}\,|\,{X,\,\bvec{\theta}},\,\bvec{\alpha})$ is the GP
likelihood defined in \eq{gp-likelihood} and $p(\bvec{\theta},\,\bvec{\alpha})$
is the joint prior probability density for the parameters.
We sample each posterior density using MCMC and investigate the performance of
the model when used to interpret the physical processes that generated the
data.
The specific parameters and priors are discussed in detail in each section,
but we generally assume separable uniform priors with plausibly broad support.
}

\subsection{Example 1: Recovery of a celerite process}\sectlabel{example1}

In this first example, we simulate a dataset using a known \celeriteterm\
process and fit it with \celerite\ to show that valid inferences can be made
in this idealized case.
\response{We simulated a small ($N = \exampleindata$) dataset using a GP model
with a SHO kernel (\eqalt{sho-kernel}) with parameters $S_0 =
1\,\mathrm{ppm}^2$, $\omega_0 = e^2\,\mathrm{day}^{-1}$, and $Q = e^2$, where
the units are arbitrarily chosen to simplify the discussion.
We add further white noise with the amplitude $\sigma_n = 2.5\, \mathrm{ppm}$
to each data point.
The simulated data are plotted in the top left panel of
\Figure{simulated-correct}.

In this case, when simulating and fitting, we set the mean function
$\mu_\bvec{\theta}$ to zero~--~this means that the parameter vector
$\bvec{\theta}$ is empty~--~and the elements of the covariance matrix are
given by \eq{sho-kernel} with three parameters $\bvec{\alpha} = (S_0,\,
\omega_0,\,Q)$.
We choose a proper separable prior for $\bvec{\alpha}$ with log-uniform
densities for each parameter as listed in Table~\ref{tab:example-1-params}.

To start, we estimate the maximum \emph{a posteriori} (MAP) parameters using
the \project{L-BFGS-B} non-linear optimization routine \citep{Byrd:1995,
Zhu:1997} implemented by the \project{SciPy} project \citep{Jones:2001}.
The top left panel of \Figure{simulated-correct} shows the conditional mean
and standard deviation of the MAP model over-plotted on the simulated data and
the bottom panel shows the residuals away from this model.
Since we are using the correct model to fit the data, it is reassuring that
the residuals appear qualitatively uncorrelated in this figure.

We then sample the joint posterior probability (\eqalt{joint-post}) using
\emcee\ \citep{Goodman:2010, Foreman-Mackey:2013}.
We initialize \exampleinwalkers~walkers in a Gaussian ball with width
$10^{-4}$ in each parameter around the MAP parameter vector, run
\exampleinburn~steps of burn-in, and \exampleinsteps~steps of MCMC.
To assess convergence, we estimate the mean integrated autocorrelation time of
the chain across parameters \citep{Sokal:1989, Goodman:2010} and find that the
chain results in \exampleineff~effective samples.

Each sample in the chain corresponds to a model PSD and we compare this
posterior constraint on the PSD to the true spectral density in the
right-hand panel of \Figure{simulated-correct}.
In this figure, the true PSD is plotted as a dashed black line and the
numerical estimate of the posterior inference is shown as a blue contour
indicating 68\% of the MCMC samples.
It is clear from this figure that, as expected, the inference correctly
reproduces the true PSD.
}

\input{figures/simulated/correct-params}

\begin{figure}[!htbp]
\begin{center}
\includegraphics[width=0.9\textwidth]{figures/simulated/correct.pdf}
\caption{(top left) A simulated dataset (black error bars), and maximum
    likelihood model (blue contours).
    (bottom left) The residuals between the mean predictive model and the data
    shown in the top left figure.
    (right) The inferred PSD~--~the blue contours encompass 68\% of the
    posterior mass~--~compared to the true PSD (dashed black line).
    \figurelabel{simulated-correct}}
\end{center}
\end{figure}

\subsection{Example 2: Inferences with the ``wrong'' model}\sectlabel{example2}

In this example, we simulate a dataset using a known GP model with a kernel
outside of the support of a \celeriteterm\ process.
This means the true autocorrelation of the process can never be correctly
represented by the model that we are using to fit, but we use this example
to demonstrate that, at least in this case, valid inferences can still be made
about the physical parameters of the model.

The data are simulated from a quasiperiodic GP with the kernel
\begin{eqnarray}\eqlabel{sim-wrong-true}
k_\mathrm{true} (\tau) = A\,
    \exp\left(-\frac{\tau^2}{2\,\lambda^2}\right)\,
    \cos\left(\frac{2\,\pi\,\tau}{P_\mathrm{true}}\right)
\end{eqnarray}
where $P_\mathrm{true}$ is the fundamental period of the process.
This autocorrelation structure corresponds to the power spectrum
\citep{Wilson:2013}
\begin{eqnarray}
S_\mathrm{true} (\omega) = \frac{\lambda\,A}{2}\,\left[
    \exp\left(-\frac{\lambda^2}{2}\,\left(\omega-
        \frac{2\,\pi}{P_\mathrm{true}}\right)^2\right) +
    \exp\left(-\frac{\lambda^2}{2}\,\left(\omega+
        \frac{2\,\pi}{P_\mathrm{true}}\right)^2\right)
\right]
\end{eqnarray}
which, for large values of $\omega$, falls off exponentially.
When compared to \eq{celerite-psd}~--~which, for large $\omega$, goes as
$\omega^{-4}$ at most~--~it is clear that a \celeriteterm\ model can never
exactly reproduce the structure of this process.
That being said, we demonstrate that robust inferences can be made about
$P_\mathrm{true}$ even with this effective model.

\response{We generate a realization of a GP model with the kernel given in
\eq{sim-wrong-true} with $N = \exampleiindata$, $A = 1\,\mathrm{ppm}^2$,
$\lambda = 5\,\mathrm{day}$, and $P_\mathrm{true} = 1\,\mathrm{day}$.
We also add white noise with amplitude $\sigma = 0.5\,\mathrm{ppm}$ to each
data point.
The top left panel of \Figure{simulated-wrong} shows this simulated dataset.

We then fit this simulated data using the product of two SHO terms
(\eqalt{sho-kernel}) where one of the terms has $S_0 = 1$ and $Q =
1/\sqrt{2}$ fixed.
The kernel for this model is
\begin{eqnarray}
k(\tau) = k_\mathrm{SHO}(\tau;\,S_0,\,Q,\,\omega_1) \,
    k_\mathrm{SHO}(\tau;\,S_0 = 1,\,Q = 1/\sqrt{2},\,\omega_2)
\end{eqnarray}
where $k_\mathrm{SHO}$ is defined in \eq{sho-kernel} and the period of the
process is $P=2\,\pi/\omega_1$.
We note that using \eq{product-rule}, the product of two \celeriteterm\ terms
can also be expressed using \celerite.

As in the previous example, we set the mean function to zero and can,
therefore, omit the parameters $\bvec{\theta}$.
Table~\ref{tab:example-2-params} lists the proper log-uniform priors that we
choose for each parameter in $\bvec{\alpha} =
(S_0,\,Q,\,\omega_1,\,\omega_2)$.
These priors, together with the GP likelihood (\eqalt{gp-likelihood}) fully
specify the posterior probability density.

As above, we estimate the MAP parameters using \project{L-BFGS-B} and sample
the posterior probability density using \emcee.
The top left panel of \Figure{simulated-wrong} shows the conditional mean and
standard deviation of the MAP model.
The bottom left panel shows the residuals between the data and this MAP model
and, even though this GP model is formally ``wrong'', there are no obvious
correlations in these residuals.

To perform posterior inference, we initialize \exampleiinwalkers~walkers by
sampling from the 4-dimensional Gaussian centered on the MAP parameters with
an isotropic standard deviation of $10^{-4}$.
We then run \exampleiinburn~steps of burn-in and \exampleiinsteps~steps of
MCMC.
To estimate the number of effective samples, we estimate the integrated
autocorrelation time of the chain for the parameter $\omega_1$~--~the
parameter of primary interest~--~and find \exampleiineff~effective samples.

For comparison, we run the same number of steps of MCMC to sample the
``correct'' joint posterior density.
For this reference inference, we use a GP likelihood with the kernel given by
\eq{sim-wrong-true} and choose log-uniform priors on each of the
three parameters $\ln A/\mathrm{ppm}^2 \sim \mathcal{U}(-10,\,10)$,
$\ln \lambda/\mathrm{day} \sim \mathcal{U}(-10,\,10)$, and
$\ln P_\mathrm{true}/\mathrm{day} \sim \mathcal{U}(-10,\,10)$.

The marginalized posterior inferences of the characteristic period of the
process are shown in the right panel of \Figure{simulated-wrong}.
The inference using the correct model is shown as a dashed blue histogram and
the inference made using the effective model is shown as a solid black
histogram.
These inferences are consistent with each other and with the true period used
for the simulation (shown as a vertical gray line).
This demonstrates that, in this case, \celerite\ can be used as a
computationally efficient effective model and hints that this may be true in
other problems as well.
}

\input{figures/simulated/wrong-qpo-params}

\begin{figure}[!htbp]
\begin{center}
\includegraphics[width=0.9\textwidth]{figures/simulated/wrong-qpo.pdf}
\caption{(top left) A simulated dataset (black error bars), and maximum
    likelihood model (blue contours).
    (bottom left) The residuals between the mean predictive model and the data
    shown in the top left figure.
    (right) The inferred period of the process. The true period is indicated
    by the vertical orange line, the posterior inference using the correct
    model is shown as the blue dashed histogram, and the inference made using
    the ``wrong'' effective model is shown as the black histogram.
    \figurelabel{simulated-wrong}}
\end{center}
\end{figure}


\subsection{Example 3: Stellar rotation} \sectlabel{rotation}

A source of variability that can be measured from time series measurements of
stars is rotation.
The inhomogeneous surface of the star (spots, plage, \etc) imprints itself as
quasiperiodic variations in photometric or spectroscopic observations
\citep{Dumusque:2014}.
It has been demonstrated that for light curves with nearly uniform sampling,
the empirical autocorrelation function provides a reliable estimate of the
rotation period of a star \citep{Mcquillan:2013, Mcquillan:2014, Aigrain:2015}
and that a GP model with a
quasiperiodic covariance function can be used to make probabilistic
measurements even with sparsely sampled data (R.~Angus, \etal\ submitted).
The covariance function used for this type of analysis has the form
\begin{eqnarray}\eqlabel{sine2}
k(\tau) = A\,\exp\left(-\frac{\tau^2}{2\,\ell^2} -
    \Gamma\,\sin^2\left(\frac{\pi\,\tau}{P_\mathrm{rot}} \right) \right)
\end{eqnarray}
where $P_\mathrm{rot}$ is the rotation period of the star.
GP modeling with the same kernel function has been proposed as a method of
measuring the mean periodicity in quasiperiodic photometric time series in
general \citep{Wang:2012}.
The key difference between \eq{sine2} and other quasiperiodic kernels is that
it is positive for all values of $\tau$.
We construct a simple \celeriteterm\ covariance function with similar
properties as follows
\begin{eqnarray}\eqlabel{rot-kernel}
k(\tau) = \frac{B}{2+C}\,e^{-\tau/L}\,\left[
    \cos\left(\frac{2\,\pi\,\tau}{P_\mathrm{rot}}\right) + (1 + C)
\right]
\end{eqnarray}
for $B>0$, $C>0$, and $L>0$.
The covariance function in \eq{rot-kernel} cannot exactly reproduce \eq{sine2}
but, since \eq{sine2} is only an effective model, \eq{rot-kernel} can be used
as a drop-in replacement for a significant gain in computational efficiency.

\response{GPs have been used to measure stellar rotation periods for
individual datasets \citep[for example][]{Littlefair:2017}, but the
computational cost of traditional GP methods has hindered the industrial
application to existing surveys like \kepler\ with hundreds of thousands of
targets.
The increase in computational efficiency and scalability provided by
\celerite\ opens the possibility of inferring rotation periods using GPs at
scale of existing and forthcoming surveys like \kepler, \tess, and \lsst.
}

As a demonstration, we fit a \celeriteterm\ model with a kernel given
by \eq{rot-kernel} to a \kepler\ light curve for the star KIC~1430163.
This star has a published rotation period of $3.88 \pm 0.58\,\mathrm{days}$,
measured using traditional periodogram and autocorrelation function approaches
applied to \kepler\ data from Quarters 0--16 \citep{Mathur:2014}.

\response{We select about 180~days of contiguous observations of
KIC~1430163 from \kepler.
This dataset has \exampleiiindata\ measurements and, using a tuned linear
algebra
implementation\footnote{We use the Intel Math Kernel Library
\url{https://software.intel.com/en-us/intel-mkl}}, a
single evaluation of the likelihood requires over 8~seconds on a modern Intel
CPU.
This calculation, using \celerite\ with the model in \eq{rot-kernel}, only
takes $\sim 1.5\,\mathrm{ms}$~--~a speed-up of more than three orders of
magnitude per model evaluation.

We set the mean function $\mu_\bvec{\theta}$ to zero and the remaining
parameters $\bvec{\alpha}$ and their priors are listed in
Table~\ref{tab:example-3-params}.
As with the earlier examples, we start by estimating the MAP parameters using
\project{L-BFGS-B} and initialize \exampleiiinwalkers~walkers by sampling from
an isotropic Gaussian with a standard deviation of $10^{-5}$ centered on the
MAP parameters.
The left panels of \Figure{rotation} show a subset of the data used in this
example and the residuals away from the MAP predictive mean.

We run \exampleiiinburn~steps of burn-in, followed by \exampleiiinsteps~steps
of MCMC using \emcee.
We estimate the integrated autocorrelation time of the chain for $\ln
P_\mathrm{rot}$ and estimate that we have \exampleiiineff\ independent
samples.
These samples give a posterior constraint on the period of $P_\mathrm{rot} =
\rotationperiod$ and the marginalized posterior distribution for $P$ is shown
in the right panel of \Figure{rotation}.
This result is in good agreement with the literature value with smaller
uncertainties.
A detailed comparison of GP rotation period measurements and the traditional
methods is beyond the scope of this paper, but forthcoming work (R.~Angus,
\etal, submitted) demonstrates that GP inferences are, at a population level,
more reliable than other methods.
}

\input{figures/rotation/rotation-params}

\begin{figure}[p]
\begin{center}
\includegraphics[width=0.8\textwidth]{figures/rotation/rotation.pdf}
\caption{Inferred constraints on a quasiperiodic GP model using the covariance
    function in \eq{rot-kernel} and two quarters of \kepler\ data.
(top left) The \kepler\ data (black points) and the maximum likelihood model
    prediction (blue curve) for a 60~day subset of the data used.
    The solid blue line shows the predictive mean and the blue contours show
    the predictive standard deviation.
(bottom left) The residuals between the mean predictive model and the data
    shown in the top left figure.
(right) The posterior constraint on the rotation period of KIC~1430163 using
    the dataset and model from \Figure{rotation}.
    The period is the parameter $P_\mathrm{rot}$ in \eq{rot-kernel} and this
    figure shows the posterior distribution marginalized over all other
    nuisance parameters in \eq{rot-kernel}.  This is consistent with the
    published rotation period made using the full
    \kepler\ baseline shown as a vertical gray line \citep{Mathur:2014}.
    \figurelabel{rotation}}
\end{center}
\end{figure}

\subsection{Example 4: Asteroseismic oscillations}\sectlabel{astero}

The asteroseismic oscillations of thousands of stars were measured using light
curves from the \kepler\ Mission \citep{Gilliland:2010, Huber:2011,
Chaplin:2011, Chaplin:2013, Stello:2013} and asteroseismology is a key science
driver for many of the upcoming large scale photometric surveys
\citep{Campante:2016, Rauer:2014, Gould:2015}.
Most asteroseismic analyses have been limited to high signal-to-noise
oscillations because the standard methods use statistics of the empirical
periodogram and cannot formally propagate the measurement uncertainties to the
constraints on physical parameters, instead relying on bootstrapped
uncertainty estimators \citep{Huber:2009}.
More sophisticated methods that compute the likelihood function in the time
domain scale poorly to large survey datasets \citep{Brewer:2009,
Corsaro:2014}.

\celerite\ alleviates these problems by providing a physically motivated
probabilistic model that can be evaluated efficiently even for large datasets.
In practice, we model the star as a mixture of stochastically-driven simple
harmonic oscillators where the amplitudes and frequencies of the oscillations
are computed using a physical model, and evaluate the probability of the
observed time series using a GP where the PSD is a sum of terms given by
\eq{sho-psd}.
This gives us a method for computing the likelihood function for the
parameters of the physical model (for example, $\nu_\mathrm{max}$ and $\Delta
\nu$, or other more fundamental parameters) \emph{conditioned on the observed
time series} in $\mathcal{O}(N)$ operations.
In other words, \celerite\ provides a computationally efficient framework that
can be combined with physically-motivated models of stars and numerical
inference methods to make rigorous probabilistic measurements of asteroseismic
parameters in the time domain.
This has the potential to push asteroseismic analysis to lower signal-to-noise
datasets and we hope to revisit this idea in a future paper.

To demonstrate the method, we use a simple heuristic model where the PSD is
given by a mixture of 8 components with amplitudes and frequencies specified
by $\nu_\mathrm{max}$, $\Delta \nu$, and some nuisance parameters.
The first term is used to capture the granulation ``background''
\citep{Kallinger:2014} using \eq{granulation-psd} with two free parameters
$S_g$ and $\omega_g$.
The remaining  7 terms are given by \eq{sho-psd} where $Q$ is a nuisance
parameter shared between terms and the frequencies are given by
\begin{eqnarray}
\omega_{0,\,j} = 2\,\pi\,(\nu_\mathrm{max} + j\,\Delta\nu + \epsilon)
\end{eqnarray}
and the amplitudes are given by
\begin{eqnarray}
S_{0,\,j} =
    \frac{A}{Q^2}\,\exp\left(-\frac{[j\,\Delta\nu + \epsilon]^2}{2\,W^2}\right)
\end{eqnarray}
where $j$ is an integer running from $-3$ to 3 and $\epsilon$, $A$, and $W$
are shared nuisance parameters.
\response{Finally, we also fit for the amplitude of the white noise by adding
a parameter $\sigma$ in quadrature with the uncertainties given for the
\kepler\ observations.
All of these parameters and their chosen priors are listed in
Table~\ref{tab:example-4-params}.
As before, these priors are all log-uniform except for $\epsilon$ where we use
a zero-mean normal prior with a broad variance of $1~\mathrm{day}^2$ to break
the degeneracy between $\nu_\mathrm{max}$ and $\epsilon$.
}
To build a more realistic model, this prescription could be extended to
include more angular modes, or $\nu_\mathrm{max}$ and $\Delta \nu$ could be
replaced by the fundamental physical parameters of the star.

To demonstrate the applicability of this model, we apply it to infer the
asteroseismic parameters of the giant star KIC~11615890, observed by the
\kepler\ Mission.
The goal of this example is to show that, even for a low signal-to-noise
dataset with a short baseline, it is possible to infer asteroseismic
parameters with formal uncertainties that are consistent with the parameters
inferred with a much larger dataset.
Looking forward to \tess\ \citep{Ricker:2014,Campante:2016}, we measure
$\nu_\mathrm{max}$ and $\Delta\nu$ using only one month of \kepler\ data and
compare our results to the results inferred from the full 4 year baseline of
the \kepler\ Mission.
For KIC~11615890, the published asteroseismic parameters measured using several
years of \kepler\ observations are \citep{Pinsonneault:2014}
\begin{eqnarray}
    \nu_\mathrm{max} = 171.94 \pm 3.62 \,\mu\mathrm{Hz} \quad\mathrm{and}\quad
    \Delta\nu = 13.28 \pm 0.29 \,\mu\mathrm{Hz} \quad.
\end{eqnarray}

Unlike typical giants, KIC~11615890 is a member of a class of stars where the
dipole ($\ell = 1$) oscillation modes are suppressed by strong magnetic fields
in the core \citep{Stello:2016}.
This makes this target simpler for the purposes of this demonstration because
we can neglect the $\ell = 1$ modes and the model proposed above will be an
effective model for the combined signal from the $\ell = 0$ and 2 modes.

\response{
For this demonstration, we randomly select a month-long segment of PDC
\citep{Stumpe:2012, Smith:2012} \kepler\ data.
Unlike the previous examples, the posterior distribution is sharply
multimodal and na\"ively maximizing the posterior using \project{L-BFGS-B} is
not practical.
Instead, we start by estimating the initial values for $\nu_\mathrm{max}$ and
$\Delta\nu$ using only the month-long subset of data and following the
standard procedure described by \citet{Huber:2009}.
We then run set of \project{L-BFGS-B} optimizations with values of
$\nu_\mathrm{max}$ selected in logarithmic grid centered on our initial
estimate of $\nu_\mathrm{max}$ and initial values of $\Delta\nu$ computed
using the empirical relationship between these two quantities
\citep{Stello:2009}.
This initialization procedure is sufficient for this example, but the general
application of this method will require a more sophisticated prescription.

\Figure{astero} shows a 10~day subset of the dataset used for this example.
The MAP model is overplotted on these data and the residuals away from the
mean prediction of this model are shown in the bottom panel of
\Figure{astero}.
There is no obvious structure in these residuals, lending some credibility to
the model specification.

We initialize \exampleivnwalkers~walkers by sampling from an isotropic
Gaussian centered on the MAP parameters (the full set of parameters and their
priors are listed in Table~\ref{tab:example-4-params}), run
\exampleivnburn~steps of burn-in, and run \exampleivnsteps~steps of MCMC using
\emcee.
We estimate the mean autocorrelation time for the chains of
$\ln\nu_\mathrm{max}$ and $\ln\Delta\nu$ and find \exampleivneff\ effective
samples from the marginalized posterior density.
\Figure{astero-corner} shows the marginalized density for $\nu_\mathrm{max}$
and $\Delta\nu$ compared to the results from the literature.
This result is consistent within the published error bars and the posterior
constraints are tighter than the published results.
All asteroseismic analyses are known to have substantial systematic and
method-dependent uncertainties \citep{Verner:2011} so further experiments
would be needed to fully assess the reliability of this method.

This model requires about 10~CPU minutes to run the MCMC to convergence.
This is more computationally intensive than traditional methods of measuring
asteroseismic oscillations, but it is much cheaper than the same analysis
using a general direct GP solver.
For comparison, we estimate that repeating this analysis using a general
Cholesky factorization implemented as part of a tuned linear algebra
library\footnote{We use the Intel Math Kernel Library
\url{https://software.intel.com/en-us/intel-mkl}} would require about 15~CPU
hours.
An in-depth discussion of the benefits of rigorous probabilistic inference of
asteroseismic parameters in the time domain is beyond the scope of this paper,
but we hope to revisit this opportunity in the future.
}

\input{figures/astero/astero-params}

\begin{figure}[!htbp]
\begin{center}
\includegraphics[width=0.8\textwidth]{figures/astero/astero.pdf}
\caption{
\response{
(top) The \kepler\ data (black points) and the maximum likelihood model
    prediction (blue curve) for a 10~day subset of the month-long dataset that
    was used for the fit.
    The solid blue line shows the predictive mean and the blue contours show
    the predictive standard deviation.
(bottom) The residuals between the mean predictive model and the data
    shown in the top figure.
}
    \figurelabel{astero}}
\end{center}
\end{figure}

\begin{figure}[!p]
\begin{center}
\includegraphics[width=0.8\textwidth]{figures/astero/astero-corner.pdf}
\caption{The probabilistic constraints on $\nu_\mathrm{max}$ and $\Delta \nu$
    from the inference shown in \Figure{astero} compared to the published
    value (error bar) based on several years of \kepler\ observations
    \citep{Pinsonneault:2014}.
    The two-dimensional contours show the 0.5-, 1-, 1.5, and 2-sigma credible
    regions in the marginalized planes and the histograms along the diagonal
    show the marginalized posterior for each parameter.
    \figurelabel{astero-corner}}
\end{center}
\end{figure}

\begin{figure}[!p]
\begin{center}
\includegraphics[width=0.9\textwidth]{figures/astero/astero-comp.pdf}
\caption{A comparison between the Lomb-Scargle estimator of the PSD and the
posterior inference of the PSD as a mixture of stochastically-driven simple
harmonic oscillators.
(top) The periodogram of the \kepler\ light curve for KIC~11615890 computed
    on the full four year baseline of the mission. The orange line shows a
    smoothed periodogram and the blue line indicates the level of the
    measurement uncertainties.
(middle) The same periodogram computed using about a month of data.
(bottom) The power spectrum inferred using the mixture of SHOs model described
    in the text and only one month of \kepler\ data.
    The black line shows the median of posterior PSD and the gray contours
    show the 68\% credible region.
    \figurelabel{astero}}
\end{center}
\end{figure}


\subsection{Example 5: Exoplanet transit fitting}\sectlabel{transit}

\response{
This example is different from all the previous examples~--~both simulated and
real~--~because, in this case, do not set the deterministic
mean function $\mu_\bvec{\theta}$ to zero.
Instead, we make inferences about $\mu_\bvec{\theta}$ because it is a
physically significant function and the parameters are fundamental properties
of the system.
This is an example using real data~--~because we use the light curve from
\sect{rotation}~--~but we multiply these data by a simulated transiting
exoplanet model with known parameters.
This allows us to show that we can recover the true parameters of the planet
even when the transit signal is superimposed on the real variability of a
star.
}
GP modeling has been used extensively for this purpose throughout the
exoplanet literature \citep[for example][]{Dawson:2014, Barclay:2015,
Evans:2015, Foreman-Mackey:2016b, Grunblatt:2016}.

In \eq{gp-likelihood} the physical parameters of the exoplanet are called
$\bvec{\theta}$ and, in this example, the mean function $\mu_\bvec{\theta}(t)$
is a limb-darkened transit light curve \citep{Mandel:2002,
Foreman-Mackey:2016a} and the parameters $\bvec{\theta}$ are the orbital
period $P_\mathrm{orb}$, the transit duration $T$, the phase or epoch $t_0$,
the impact parameter $b$, the radius of the planet in units of the stellar
radius $R_P/R_\star$, the baseline relative flux of the light curve $f_0$, and
two parameters describing the limb-darkening profile of the star
\citep{Claret:2011, Kipping:2013}.
As in \sect{rotation}, we model the stellar variability using a GP model
with a kernel given by \eq{rot-kernel} and fit for the parameters of the
exoplanet $\bvec{\theta}$ and the stellar variability $\bvec{\alpha}$
simultaneously.
\response{The full set of parameters $\bvec{\alpha}$ and $\bvec{\theta}$ are
listed in Table~\ref{tab:example-5-params} along with their priors and the
true values for $\bvec{\theta}$.}

\response{ We take a 20~day segment of the \kepler\ light curve for
KIC~1430163 ($N = \examplevndata$) and multiply it by a simulated transit
model with the parameters listed in Table~\ref{tab:example-5-params}.
Using these data, we maximize the joint posterior defined by the likelihood in
\eq{gp-likelihood} and the priors in Table~\ref{tab:example-5-params} using
\project{L-BFGS-B} for all the parameters $\bvec{\alpha}$ and $\bvec{\theta}$
simultaneously.
The top panel of \Figure{transit-ml} shows the data including the simulated
transit as black points with the MAP model prediction over-plotted in blue.
The bottom panel of \Figure{transit-ml} shows the ``de-trended'' light curve
where the MAP model has been subtracted and the MAP mean model
$\mu_\bvec{\theta}$ has been added back in.
For comparison, the transit model is over-plotted in the bottom panel of
\Figure{transit-ml} and we see no obvious correlations in the residuals.

Sampling \examplevnwalkers~walkers from an isotropic Gaussian centered on the
MAP parameters, we run \examplevnburn~steps of burn-in and
\examplevnsteps~steps of production MCMC using \emcee.
We estimate the integrated autocorrelation time for the $\ln(P_\mathrm{orb})$
chain and find \examplevneff~effective samples across the full chain.
\Figure{transit-corner} shows the marginalized posterior constraints on the
physical properties of the planet compared to the true values.
Even though the \celeriteterm\ representation of the stellar variability is
only an effective model, the inferred distributions for the physical
properties of the planet $\bvec{\theta}$ are consistent with the true values.
This promising result suggests that \celerite\ can be used as an effective
model for transit inference for a significant gain in computational
tractability.
Even for this example with small $N$, the cost of computing the likelihood
using \celerite\ is nearly two orders of magnitude faster than the same
computation using a general direct solver.
}

\input{figures/transit/transit-params-edited}

\begin{figure}[!htbp]
\begin{center}
\includegraphics[width=\textwidth]{figures/transit/transit-ml.pdf}
    \caption{\emph{(top)} A month-long segment of \kepler\ light curve for
    KIC~1430163 with a synthetic transit model injected (black points) and the
    maximum likelihood model for the stellar variability
    (blue line).
    \emph{(bottom)} The maximum likelihood ``de-trending'' of the data in
    the top panel.
    In this panel, the maximum likelihood model for the stellar variability
    has been subtracted to leave only the transits.
    The de-trended light curve is shown by black error bars and the maximum
    likelihood transit model is shown as a blue line.
    \figurelabel{transit-ml}}
\end{center}
\end{figure}

\begin{figure}[!p]
\begin{center}
\includegraphics[width=\textwidth]{figures/transit/transit-corner.pdf}
\caption{The marginalized posterior constraints on the physical parameters of
    the planet transit in the light curve shown in the top panel of
    \Figure{transit-ml}.
    The two-dimensional contours show the 0.5-, 1-, 1.5, and 2-sigma credible
    regions in the marginalized planes and the histograms along the diagonal
    show the marginalized posterior for each parameter.
    The true values used in the simulation are indicated by blue lines.
    For each parameter, the inference is consistent with the true value.
    \figurelabel{transit-corner}}
\end{center}
\end{figure}

\subsection{Summary}

\response{
In this section, we demonstrated five potential use cases for \celerite.
These examples span a range of data sizes and model complexities, and the
last three are all based on active areas of research with immediate real-world
applicability.
The sizes of these datasets are modest on the scale of some existing and
forthcoming survey datasets because we designed the experiments to be easily
reproducible but, even in these cases, the inferences made here would be
intractable without substantial computational investment.

Table~\ref{tab:example-stats} lists the specifications of each example.

In Example~3, for example, we inferred the rotation period of a star observed
by \kepler\ with a cost of about 4~CPU-minutes.
By contrast, the same inference using a general but optimized Cholesky
factorization routine would require nearly 400~CPU-hours.
The upcoming \tess\ Mission will observe \dfmtodo{XXX} stars.
}

\input{figures/example-stats}

\section{Comparisons to other methods}\sectlabel{compare}

There are other methods of scaling GP models to large datasets and in this
section we draw comparisons between \celerite\ and other popular methods.
Scalable GP methods tend to fall into two categories: approximate and
restrictive.
\celerite\ falls into the latter category because, while the method is exact,
it requires a specific choice of stationary kernel function and it can only be
used in one-dimension.

\subsection{Kalman filtering \& CARMA models} \sectlabel{kalman}

\response{
The continuous autoregressive moving average (CARMA) models introduced into
the astrophysics literature by \citet{Kelly:2014} share many features with
\celerite.
CARMA models are derived by solving a stochastic differential equation and,
like \celerite, the likelihood function for a CARMA model conditioned on a
one-dimensional dataset can be solved in $\mathcal{O}(N)$.
The kernel function for a CARMA$(J,\,K)$ model is \citep{Kelly:2014}
\begin{eqnarray}\eqlabel{carma-kernel}
k_\mathrm{CARMA}(\tau) = \sum_{j=1}^J A_j\,\exp\,(r_j\,\tau)
\end{eqnarray}
where
\begin{eqnarray}\eqlabel{carma-coeff}
A_j = \sigma^2 \,\frac{\left[\sum_{k=0}^K\beta_k\,{(r_j)}^k\right]\,
    \left[\sum_{k=0}^K\beta_k\,{(-r_j)}^k\right]}
    {-2\,\mathrm{Re}(r_j)\,\prod_{k=1,\,k \ne j}^{J}(r_k-r_j)({r_k}^*+r_j)}
\end{eqnarray}
and $\sigma$, $\{r_j\}_{j=1}^J$ and $\{\beta_k\}_{k=1}^K$ are parameters of
the model.
Comparing \eq{carma-kernel} to \eq{celerite-kernel-complex}, we can see that
every CARMA model corresponds to an equivalent \celeriteterm\ model and the
parameters $a_j$, $b_j$, $c_j$, and $d_j$ can be easily computed analytically.
The inverse statement is not as simple.
In practice, this means that \celerite\ could be trivially used to compute any
CARMA model.
Using the CARMA solver to compute a \celeriteterm\ model, however, requires
solving \eq{carma-coeff} numerically for a given set of $\{A_j\}_{j=1}^J$.
While the computational scaling of CARMA models is also $\mathcal{O}(N\,J^2)$,
the Kalman filtering based method for solving CARMA models \citep{Kelly:2014}
is, in practice, somewhat faster and the memory requirements are smaller.
One benefit of the \celeriteterm\ model is that it is parameterized in terms
of the amplitudes directly.
This means that the physical interpretation of these parameters is, in some
cases, simpler.
On the other hand, CARMA models are parameterized by modeling the power
spectrum of the stochastic driving force and this might be the quantity of
interest in other situations.
Another benefit of the \celeriteterm\ framework is that, unlike
filtering-based CARMA solvers, it directly solves matrix equations of the form
${K_\bvec{\alpha}}^{-1}\,b$ in $\mathcal{O}(N)$.
This is a crucial feature when GP modeling is combined with linear models
\citep[for example][]{Luger:2017}.
}


\subsection{Other scalable methods}

%As discussed previously, the \celerite\ method is based upon a method
%developed by Rybicki \& Press twenty years ago \citep{Rybicki:1995}.
%In the case where the kernel function has a single term of the form given in
%\eq{kernel-simple}, it is interesting to compare the performance of \celerite\
%and the Rybicki \& Press method.
%Their method does not require solving the extended matrix because the matrix
%inverse can be calculated analytically, but the method is made slightly more
%complicated when white noise is included.
%We implement their full method and find empirically that it is more
%computationally efficient by a factor of $\approx 2$ for large $N \gg 1000$,
%but we note that the requirement of a single, real, exponential kernel is
%extremely restrictive and this model cannot describe quasi-periodic
%variability.

Another popular method uses the fact that, in the limit of evenly-spaced data
and homoscedastic uncertainties, the covariance matrix is ``Toeplitz''
\citep[for example][]{Dillon:2013}.
There are exact methods for solving Toeplitz matrix equations that scale as
$\mathcal{O}(N\,\log N)$ and methods for computing determinants exactly in
$\mathcal{O}(N^2)$ or approximately in $\mathcal{O}(N\,\log N)$
\citep{Wilson:2014}.
The Toeplitz method is, in some ways, more flexible than \celerite\ because it
can be used with any stationary kernel, but it requires uniformly spaced data
and the scaling is worse than \celerite\ so it is less efficient when applied
to large datasets.

\citet{Carter:2009} improved the scaling of Toeplitz methods by introducing a
wavelet-based method for computing a GP likelihood with $\mathcal{O}(N)$
scaling.
This method has been widely applied in the context of exoplanet transit
characterization, but it requires evenly spaced observations and the power
spectrum of the process must have the form $S(\omega)\propto \omega^{-1}$ to
gain the computational advantage.
This wavelet method has been demonstrated to improve parameter estimation for
transiting exoplanets \citep{Carter:2009}, but these strict requirements make
this method applicable for only a limited set of use cases.


Another GP method that has been used extensively in astronomy is the
hierarchical off-diagonal low rank \citep[HODLR,][]{Ambikasaran:2016} solver.
This method exploits the fact that many commonly used kernel functions produce
``smooth'' matrices to approximately compute the GP likelihood with the
scaling $\mathcal{O}(N\,\log^2 N)$.
This method has the advantage that, unlike \celerite, it can be used with any
kernel function but, in practice, the cost can still prove to be prohibitively
high for multi-dimensional inputs.
The proportionality constant in the $N\,\log^2N$ scaling of the HODLR method
is a function of the specific kernel and we find~--~using the \project{george}
software package \citep{Foreman-Mackey:2014, Ambikasaran:2016}~--~that this
scales approximately linearly with $J$, but it requires substantial overhead
for small models.
This means that the HODLR solver can \emph{approximately} evaluate
\celeriteterm\
models more efficiently than \celerite\ for large models $J \gg 10$ and
small datasets where $N$ is smaller than a few thousand.

The structured kernel interpolation \citep[SKI/KISS-GP][]{Wilson:2015}
framework is another approximate method that can be used to scale GPs to large
datasets.
This method uses fast interpolation of the kernel into a space where Toeplitz
or Kronecker structure can be used to scale inference and prediction.
The SKI/KISS-GP framework can be applied to scale GP inference with a wide
range of kernels, but the computational cost will depend on the specific
dataset, model, and precision requirements for the approximation.
The SKI method has an impressive $\mathcal{O}(1)$ cost for test-time
predictions and it is interesting to consider how this could be applied to
\celeriteterm\ models.

Many other approximate methods for scaling GP inference exist \citep[see, for
example,][and references therein]{Wilson:2015a} and we make no attempt to make
our discussion exhaustive.
The key takeaway here is that \celerite\ provides an \emph{exact} method for
GP inference for a specific, but flexible, class of one-dimensional kernel
functions.
Furthermore, since \celeriteterm\ models can be interpreted as a mixture of
stochastically-driven, damped simple harmonic oscillators, they are a
physically motivated choice of covariance function in many applications.

\section{Summary}

Gaussian Process models have been fruitfully applied to many problems in
astronomical data analysis, but the fact that the computational cost scales as
the cube of the number of data points has limited their use to relatively
small datasets.
With the linear scaling of \celerite\, we envision the application of Gaussian
processes may be expanded to much larger datasets.
Despite the restrictive form of the \celeriteterm\ kernel, with a sufficient
number of components it is flexible enough to describe a wide range of
astrophysical variability.
In fact, the relation of the \celeriteterm\ kernel to the damped, stochastically-driven harmonic
oscillator matches simple models of astrophysical variability, and makes the
parameterization interpretable in terms of resonant frequency, amplitude, and
quality factor.
% Siva: Removed major, since $J$ is most often small as stated in the second half of the sentence
A drawback of this method is its quadratic scaling with the number of
terms $J$, but, in many cases, small values of $J$ are sufficient.

Our background is in studying transiting exoplanets, a field which has only
recently begun to adopt full covariance matrices in analyzing the noise in
stellar light curves when detecting or characterizing transiting planets
\citep[for example,][]{Carter:2009, Gibson:2012, Barclay:2015, Evans:2015,
Aigrain:2016, Foreman-Mackey:2016b, Grunblatt:2016, Luger:2016}.
All of these analyses have been limited to small datasets or restrictive
kernel choices.
\celerite\ weakens these requirements by providing a scalable method for
computing the likelihood and a physical motivation for the choice of kernel.
\celerite\ can be used to model stellar oscillations using the relation to the
mixture of stochastically-driven, damped simple harmonic oscillators.
As higher signal-to-noise observations of transiting exoplanet systems are
obtained, the effects of stellar variability will more dramatically impact the
correct inference of planetary transit parameters.
We expect that \celerite\ will be important for transit detection
\citep{Pope:2016, Foreman-Mackey:2016b}, transit timing \citep{Agol:2005,
Holman:2005}, transit spectroscopy \citep{Brown:2001}, Doppler beaming
\citep{Loeb:2003, Zucker:2007}, tidal distortion \citep{Zucker:2007}, phase
functions \citep{Knutson:2007, Zucker:2007}, and more.

Beyond these applications to model stellar variability, the method is
generally applicable to other one-dimensional GP models.
Accreting black holes show time series which may be modeled using a GP
\citep{Kelly:2014}; indeed, this was the motivation for the original technique
developed by Rybicki \& Press \citep{Rybicki:1992, Rybicki:1995}.
This approach may be broadly used for characterizing quasar variability
\citep{MacLeod:2010}, measuring time lags with reverberation mapping
\citep{Zu:2011, Pancoast:2014}, modeling time delays in multiply-imaged
gravitationally-lensed systems \citep{Press:1998}, characterizing
quasi-periodic variability in a high-energy source \citep{McAllister:2016}, or
classification of variable objects \citep{Zinn:2016}.
We expect that there are also applications beyond astronomy.

The \celeriteterm\ formalism can also be used for power spectrum estimation and
quantification of its uncertainties.
In principle, a large number of \celeriteterm\ terms could be used to perform
non-parametric probabilistic inference of the power spectrum despite
unevenly-spaced data with heteroscedastic noise \citep[for
example,][]{Wilson:2013, Kelly:2014}.
This type of analysis will be limited by the quadratic scaling of \celerite\
with the number of terms $J$, but this limits existing methods as well
\citep[CARMA models,][]{Kelly:2014}.
In general, we encourage the use of physically motivated models for parameter
estimation instead of qualitative modeling of the power spectrum itself.

There are many data analysis problems where \celerite\ will not be applicable.
In particular, the restriction to one-dimensional problems is significant.
There are many examples of multidimensional GP modeling the astrophysics
literature \citep[recent examples from the field of exoplanet characterization
include][]{Haywood:2014, Rajpaul:2015, Aigrain:2016}, where \celerite\ cannot
be used to accelerate any of these analyses.
It is plausible that an extension could be derived to tackle some
multidimensional problems with the right structure~--~simultaneous parallel
time series, for example~--~and we hope to revisit this possibility in future
work.

Alongside this paper, we have released a well-tested and documented open
source software package that implements the method and all of the examples
discussed in these pages.
This software is available on GitHub
\url{https://github.com/dfm/celerite}\footnote{This version of the paper was
generated with git commit \texttt{\githash} (\gitdate).} and Zenodo
\citep{Foreman-Mackey:2017}, and it is made available under the MIT license.

\acknowledgments
It is a pleasure to thank
Megan Bedell,
Ian Czekala,
Will Farr,
Sam Grunblatt,
David W.\ Hogg,
Dan Huber,
Meredith Rawls,
Dennis Stello,
Jake VanderPlas, and
Andrew Gordon Wilson
for helpful discussions informing the ideas and code presented here.
\response{We would also like to thank the anonymous referee for thorough and
constructive feedback that greatly improved the paper.}

This work was performed in part under contract with the Jet Propulsion
Laboratory (JPL) funded by NASA through the Sagan Fellowship Program executed
by the NASA Exoplanet Science Institute.
EA acknowledges support from NASA grants NNX13AF20G, NNX13A124G, NNX13AF62G,
from National Science Foundation (NSF) grant AST-1615315, and from
NASA Astrobiology Institute's Virtual Planetary Laboratory, supported
by NASA under cooperative agreement NNH05ZDA001C.

This research made use of the NASA \project{Astrophysics Data System} and the
NASA Exoplanet Archive.
The Exoplanet Archive is operated by the California Institute of Technology,
under contract with NASA under the Exoplanet Exploration Program.

This paper includes data collected by the \kepler\ Mission. Funding for the
\kepler\ Mission is provided by the NASA Science Mission directorate.
We are grateful to the entire \kepler\ team, past and present.
These data were obtained from the Mikulski Archive for Space Telescopes
(MAST).
STScI is operated by the Association of Universities for Research in
Astronomy, Inc., under NASA contract NAS5-26555.
Support for MAST is provided by the NASA Office of Space Science via grant
NNX13AC07G and by other grants and contracts.

This research made use of Astropy, a community-developed core Python package
for Astronomy \citep{Astropy-Collaboration:2013}.

\facility{Kepler}
\software{%
     \project{AstroPy} \citep{Astropy-Collaboration:2013},
     \project{corner.py} \citep{Foreman-Mackey:2016},
     \project{Eigen} \citep{Guennebaud:2010},
     \project{emcee} \citep{Foreman-Mackey:2013},
     \project{george} \citep{Ambikasaran:2016},
     \project{LAPACK} \citep{Anderson:1999},
     \project{matplotlib} \citep{Hunter:2007},
     \project{numpy} \citep{Van-Der-Walt:2011},
     \project{transit} \citep{Foreman-Mackey:2016a},
     \project{scipy} \citep{Jones:2001}.
}

\newpage
\appendix

\section{An alternative solver using the extended matrix
formalism}\sectlabel{extended}

\citet{Rybicki:1995} demonstrated that the inverse of a matrix $K$, with
elements given by \eq{kernel-simple}, could be computed
efficiently by taking advantage of the structure of this covariance function.
\citet{Ambikasaran:2015} generalized this computation to apply to the full
mixture of $J$ terms in \eq{celerite-kernel-complex} and derived an equally
efficient method for computing the determinant of $K$.

\subsection{An example}

To provide some insight for this method, we follow
\citet{Ambikasaran:2015} and start by working through a simple example.
In this case, we assume that we have three data points
$\{y_1,\,y_2,\,y_3\}$ observed at times $\{t_1,\,t_2,\,t_3\}$ with measurement
variances $\{{\sigma_1}^2,\,{\sigma_2}^2,\,{\sigma_3}^2\}$ and we would
like to compute the likelihood of these data under a GP model with the
covariance function
\begin{eqnarray}
k(\tau_{nm}) = \sigma_n^2\,\delta_{nm} + a\,\exp(-c\,\tau_{nm})\quad.
\end{eqnarray}
This is the result of setting $J=1$, $b=0$, and $d=0$ in
\eq{celerite-kernel-complex} and it is the model studied by
\citet{Rybicki:1995}.
To demonstrate that the likelihood of this model can be computed in
$\mathcal{O}(N)$, we write out the full system of
equations that must be solved to apply the inverse of $K$ and compute
the first term of \eq{gp-likelihood}.
In matrix notation, this is
\begin{eqnarray}\eqlabel{impl-matrix}
K\,\bvec{z} &=& \bvec{y}, \\
\begin{pmatrix}
    a+{\sigma_1}^2 & a\,e^{-c\,\tau_{2,1}} & a\,e^{-c\,\tau_{3,1}}\\
    a\,e^{-c\,\tau_{2,1}} & a+{\sigma_2}^2 & a\,e^{-c\,\tau_{3,2}}\\
    a\,e^{-c\,\tau_{3,1}} & a\,e^{-c\,\tau_{3,2}} & a+{\sigma_3}^2
\end{pmatrix}\,
\begin{pmatrix}
    z_1 \\ z_2 \\ z_3
\end{pmatrix} &=&
\begin{pmatrix}
    y_1 \\ y_2 \\ y_3
\end{pmatrix}
\end{eqnarray}
where our goal is to solve for the unknown vector \bvec{z} for a given matrix
$K$ and vector \bvec{y}.
In \eq{impl-matrix}, we have assumed that the mean function is zero but a
non-zero mean could be included by replacing \bvec{y} by
$\bvec{r}_\bvec{\theta}$ as defined in \sect{gps}.
Now, if we introduce the variables
\begin{eqnarray}
    g_n = e^{-c\,\tau_{n+1,n}}\,g_{n-1} + e^{-c\,\tau_{n+1,n}}\,z_{n}
\end{eqnarray}
where $g_{0} = 0$, and
\begin{eqnarray}\eqlabel{algo-first}
    u_n = e^{-c\,\tau_{n+2,n+1}}\,u_{n+1} + a\,z_{n+1}
\end{eqnarray}
where $u_{N} = 0$,
the system of equations can be rewritten as
\begin{eqnarray}
(a+{\sigma_1}^2)\,z_1 + e^{-c\,\tau_{2,1}}\,u_1 &=& y_1 \\
a\,g_1 + (a+{\sigma_2}^2)\,z_2 + e^{-c\,\tau_{3,2}}\,u_2 &=& y_2 \\
a\,g_2 + (a+{\sigma_3}^2)\,z_3 &=& y_3 \quad. \eqlabel{algo-last}
\end{eqnarray}
Rewriting the system defined by \eq{algo-first} through \eq{algo-last}
as a matrix equation shows the benefit that this seemingly trivial
reformulation provides:
\begin{eqnarray}
\begin{pmatrix}
    a+{\sigma_1}^2 & e^{-c\,\tau_{2,1}} & 0 & 0 & 0 & 0 & 0 \\
    e^{-c\,\tau_{2,1}} & 0 & -1 & 0 & 0 & 0 & 0 \\
    0 & -1 & 0 & a & e^{-c\,\tau_{3,2}} & 0 & 0 \\
    0 & 0 & a & a+{\sigma_2}^2 & e^{-c\,\tau_{3,2}} & 0 & 0 \\
    0 & 0 & e^{-c\,\tau_{3,2}} & e^{-c\,\tau_{3,2}} & 0 & -1 & 0 \\
    0 & 0 & 0 & 0 & -1 & 0 & a \\
    0 & 0 & 0 & 0 & 0 & a & a+{\sigma_3}^2 \\
\end{pmatrix}\,
\begin{pmatrix}
    z_1 \\ u_1 \\ g_1 \\ z_2 \\ u_2 \\ g_2 \\ z_3
\end{pmatrix} &=&
\begin{pmatrix}
    y_1 \\ 0 \\ 0 \\ y_2 \\ 0 \\ 0 \\ y_3
\end{pmatrix}\nonumber
\end{eqnarray}
Following \citet{Ambikasaran:2015} we call this the ``extended'' system and
rewrite \eq{impl-matrix} as
\begin{eqnarray}
    K_\mathrm{ext}\,\bvec{z}_\mathrm{ext} &=& \bvec{y}_\mathrm{ext} \quad.
\end{eqnarray}
Even though $K_\mathrm{ext}$ is a larger matrix than the $K$ we started
with, it is now sparse with banded structure that can be exploited to solve
the system efficiently.
In particular, sparse solvers are available that can perform a
LU-decomposition of matrices like this in $\mathcal{O}(N)$
operations~--~instead of the $\mathcal{O}(N^3)$ that would be required in
general~--~and we can use these algorithms to solve our system
exactly because the target vector $\bvec{z}$ is a subset of the elements of
$\bvec{z}_\mathrm{ext}$.

In the following section we discuss this method more generally, but it's
worth noting a few important facts that can already be seen in this example.
First, the fundamental reason why this matrix $K$ can be solved efficiently is
the following property of exponentials
\begin{eqnarray}
    e^{-c\,(t_3 - t_2)} \, e^{-c\,(t_2 - t_1)} =
    e^{-c\,(t_3 - t_2 + t_2 - t_1)} =
    e^{-c\,(t_3 - t_1)}
\end{eqnarray}
and it is important to note that this property does not extend to other common
covariance functions like the ``exponential-squared'' function
\begin{eqnarray}
    k(\tau) \propto e^{-c\,\tau^2} \quad.
\end{eqnarray}
Second, our derivation of the extended matrix requires that the data
points be monotonically sorted.
This is the motivation for our previous statement that this method can only be
applied in one dimension since neither of these properties will be satisfied
by multidimensional inputs.

\citet{Ambikasaran:2015} demonstrated two key facts that allow us to use this
extended matrix formalism in practice.
First, even if the covariance function is a mixture of exponentials, the
extended matrix will still be banded with a bandwidth that scales linearly
with the number of components, $J$.
Second, \citet{Ambikasaran:2015} proved that the absolute value of the
determinant of $K_\mathrm{ext}$ is equal to the absolute value of the
determinant of $K$.
This means we can use this extended matrix formalism to compute the
marginalized likelihood in $\mathcal{O}(N)$ operations.

\subsection{The algorithm}

In this section, we generalize the method from the previous section to the
covariance function given by \eq{celerite-kernel}.
This derivation follows \citet{Ambikasaran:2015} but it includes explicit
treatment of complex parameters, and their complex conjugates.

In the case of the full \celeriteterm\ covariance function
(\eqalt{celerite-kernel}), we introduce the following auxiliary variables in
analogy to the $u_n$ and $g_n$ that we introduced in the previous section
\begin{eqnarray}\eqlabel{full-system-first}
\phi_{n,j} &=& e^{-c_j\,\tau_{n+1,n}}\,\cos\left(d_j\,\tau_{n+1,n}\right)\\
\psi_{n,j} &=& -e^{-c_j\,\tau_{n+1,n}}\,\sin\left(d_j\,\tau_{n+1,n}\right)\\
g_{n,j} &=& \phi_{n,j}\,g_{n-1,j} + \phi_{n,j}\,z_n + \psi_{n,j}\,h_{n-1,j}\\
h_{n,j} &=& \phi_{n,j}\,h_{n-1,j} - \psi_{n,j}\,z_n - \psi_{n,j}\,g_{n-1,j}\\
u_{n,j} &=& \phi_{n+1,j}\,u_{n+1,j} + a_j\,z_{n+1} + \psi_{n+1,j}\,v_{n+1,j}\\
v_{n,j} &=& \phi_{n+1,j}\,v_{n+1,j} - b_j\,z_{n+1} - \psi_{n+1,j}\,u_{n+1,j}
\end{eqnarray}
with the boundary conditions
\begin{eqnarray}
    g_{0,j} = 0 \quad, \quad
    h_{0,j} = 0 \quad, \quad
    u_{N,j} = 0 \quad, \quad\mathrm{and}\quad
    v_{N,j} = 0
\end{eqnarray}
for all $j$.
Using these variables and some algebra, we find that the following expression
\begin{eqnarray}\eqlabel{full-system-last}
\sum_{j=1}^J \left[a_j\,g_{n,j}+b_j\,h_{n,j}\right]
+ \left[{\sigma_n}^2+\sum_{j=1}^J a_j\right]
+ \sum_{j=1}^J \left[\phi_{n,j}\,u_{n,j}+\psi_{n,j}\,v_{n,j}\right]
    &=& r_{\bvec{\theta},n}
\end{eqnarray}
is equivalent to the target matrix equation
\begin{eqnarray}
K\,\bvec{z} &=& \bvec{r}_\bvec{\theta}
\end{eqnarray}
if $r_{\bvec{\theta},n}$ is the $n$-th element of the residual vector
$\bvec{r}_\bvec{\theta}$ defined in \sect{gps}.
\eq{full-system-first} through \eq{full-system-last} define a banded matrix
equation in the ``extended'' space
\begin{eqnarray}\eqlabel{kext-full}
    K_\mathrm{ext}\,\bvec{z}_\mathrm{ext} &=&
    \bvec{r}_{\bvec{\theta},\,\mathrm{ext}} \quad,
\end{eqnarray}
and, as before, this can be used to solve
for $K^{-1}\,\bvec{r}_\bvec{\theta}$ and $\det K$ in $\mathcal{O}(N)$
operations.
\Figure{matrix} shows a pictorial representation of the sparsity pattern of
the extended matrix $K_\mathrm{ext}$.
The extended matrix has the dimension $N_\mathrm{ext} = (4\,J+1)\,N-4\,J$,
with a bandwidth $W = 2\,J+2$ and $N_\mathrm{nz} = (20\,J+1)\,N-28\,J$
non-zero entries.
Given this definition of $K_\mathrm{ext}$, the corresponding extended vectors
$\bvec{z}_\mathrm{ext}$ and $\bvec{r}_\mathrm{ext}$ are defined schematically
as
\begin{eqnarray}
{\bvec{z}_\mathrm{ext}} ^\T =
\left(\begin{array}{cccccccccc}
    z_1 & u_{1,j} & v_{1,j} & g_{1,j} & h_{1,j} & z_2 & u_{2,j} & \cdots &
    h_{N-1,j} & z_N
\end{array}\right)
\end{eqnarray}
and
\begin{eqnarray}
{\bvec{r}_\mathrm{ext}} ^\T =
\left(\begin{array}{cccccccccc}
    r_{\bvec{\theta},1} & 0 & 0 & 0 & 0 & r_{\bvec{\theta},2} &
    0 & \cdots & 0 & r_{\bvec{\theta},N}
\end{array}\right) \quad.
\end{eqnarray}
After constructing the extended matrix (using a compact storage format), the
extended matrix can be factorized using a LU-decomposition\footnote{Even
though $K_\mathrm{ext}$ is symmetric, it is not positive definite so a
Cholesky solver cannot be used for increased efficiency.} routine optimized
for band or sparse matrices.
This decomposition can then be used to compute the determinant of $K$, solve
$K^{-1}\,\bvec{r}_\bvec{\theta}$, and subsequently calculate the marginalized
likelihood in \eq{gp-likelihood}.

In practice, it is worth treating terms with $b_j=0$ and $d_j=0$ as a special
case because, for this term $j$, $\psi_{n,\,j}$, $h_{n,\,j}$, and $v_{n,\,j}$
will also be identically zero for all $n$.
Removing these trivial rows from the extended matrix results in factor of two
increase in the computational efficiency for these terms.
In our implementation, we refer to ``real'' terms as those where $b_j=0$ and
$d_j=0$, and the general terms are called ``complex''.

\begin{figure}[tp]
\begin{center}
\includegraphics[width=0.7\textwidth]{figures/matrix.pdf}
\caption{A pictorial representation of the sparse extended matrix
$K_\mathrm{ext}$ (\eqalt{kext-full}) with $N=5$ and $J=2$.
Each colored block corresponds to a non-zero entry in the matrix as described
in the legend.
    \figurelabel{matrix}}
\end{center}
\end{figure}

\subsection{Implementation considerations \& scaling}

The extended system defined in the previous section is sparse, with typically
fewer than a few percent non-zero entries and band structure.
In this section, we empirically investigate the performance and scaling
of three different algorithms for solving this extended system:

\begin{enumerate}

\item \texttt{vanilla}: A simple algorithm for computing the LU decomposition
    for banded matrices using Gaussian elimination \citep[we implemented this
    method following][]{Press:1992, Press:2007},

\item \texttt{lapack}: The general banded LU decomposition implementation from
    \project{LAPACK}\footnote{We use the \texttt{dgbtrf} and \texttt{dgbtrs}
    methods from \project{LAPACK}.} \citep{Anderson:1999} using optimized
    \project{BLAS} routines,\footnote{The experiments in this paper use the
    Intel Math Kernel Library (\project{MKL}):
    \url{https://software.intel.com/en-us/intel-mkl}.} and

\item \texttt{sparse}: A general sparse LU solver~--~the \texttt{SparseLU}
    solver from \project{Eigen} \citep{Guennebaud:2010}~--~that exploits the
    sparsity but not the band structure.

\end{enumerate}

The theoretical scaling for a band LU decomposition is $\mathcal{O}(N\,J^3)$
because the dimension of the extended matrix scales as $N\,J$ and the
bandwidth scales with $J$ \citep{Press:1992, Press:2007}.
\citet{Ambikasaran:2015} found an empirical scaling of $\mathcal{O}(N\,J^2)$ that used the sparse LU decomposition implemented in the
\project{SuperLU} package \citep{Demmel:1999}.
We find that, while the \texttt{vanilla} solver scales as expected, the
\texttt{lapack} implementation scales empirically as $\mathcal{O}(N\,J^2)$ and
offers the fastest solves for $J \gtrsim 8$ on all platforms that we tested.

The benchmark experiments shown here were performed on a MacBook Pro with two
2.6~GHz CPUs but we find similar results on a Dell workstation with 16 2.7~GHz
CPUs and running Ubuntu.
\Figure{benchmark} shows how the cost of computing \eq{gp-likelihood} scales
with $N$ and $J$ using the \texttt{vanilla} solver.
As expected theoretically, the scaling is linear in $N$ for all $N$ and cubic
in $J$ for large $J$.
\Figure{benchmark-lapack} and \Figure{benchmark-sparse} are the same plots for
the \texttt{lapack} and \texttt{sparse} solvers respectively.
For each of these optimized solvers, the empirical scaling is
$\mathcal{O}(N\,J^2)$ at the cost of some extra overhead.
Therefore, for $J \lesssim 5$ or $10$ the \texttt{vanilla} solver is more
efficient than the other algorithms.
The real world performance of \celerite\ depends on the specific platform,
hardware, and \project{LAPACK}/\project{BLAS} implementation, but we have
found qualitatively similar results across popular platforms and
state-of-the-art libraries.

\begin{figure}[tp]
\begin{center}
\includegraphics[width=\textwidth]{figures/benchmark_darwin.pdf}
\caption{\dfmtodo{Cholesky} A benchmark showing the computational scaling of \celerite\ using the
    \texttt{vanilla} band solver as a function of the number of data points
    and the number of terms.
    \emph{(left)} The cost of computing \eq{gp-likelihood} with a covariance
    matrix given by \eq{celerite-kernel} as a function of the number of data
    points $N$.
    The different lines show the cost for different numbers of terms $J$
    increasing from bottom to top.
    To guide the eye, the straight black line without points
    shows linear scaling in $N$.
    \emph{(right)} The same information plotted as a function of $J$ for
    different values of $N$.
    Each line shows the scaling for a specific value of $N$ increasing from
    bottom to top.
    The black line shows quadratic scaling in $J$.
    \figurelabel{benchmark}}
\end{center}
\end{figure}

\section{Semiseparable operations}

To help clarify these equations, we write out here an example of a semiseparable matrix with a
single \celeriteterm\ term with $c=d=1$: %and $N=3$
\begin{eqnarray}\eqlabel{semi-separable-structure}
K&=&%
\begin{pmatrix}
%    {\scriptscriptstyle a+{\sigma_1}^2 }& {\scriptscriptstyle e^{-c\,\tau_{2,1}}\left(a\,\cos{(d \tau_{2,1})}+b\,\sin{(d \tau_{2,1})}\right)} & {\scriptscriptstyle e^{-c\,\tau_{3,1}}\left(a\,\cos{(d \tau_{3,1})}+b\,\sin{(d \tau_{3,1})}\right)}\\
%    {\scriptscriptstyle e^{-c\,\tau_{2,1}}\left(a\,\cos{(d \tau_{2,1})}+b\,\sin{(d \tau_{2,1})}\right)}&{\scriptscriptstyle a+{\sigma_2}^2 }& {\scriptscriptstyle e^{-c\,\tau_{3,2}}\left(a\,\cos{(d \tau_{3,2})}+b\,\sin{(d \tau_{3,2})}\right)}\\
%    {\scriptscriptstyle e^{-c\,\tau_{3,2}}\left(a\,\cos{(d \tau_{3,2})}+b\,\sin{(d \tau_{3,2})}\right)}&{\scriptscriptstyle  e^{-c\,\tau_{3,2}}\left(a\,\cos{(d \tau_{3,2})}+b\,\sin{(d \tau_{3,2})}\right)} & \scriptscriptstyle{a + {\sigma_3}^2}
%    {\scriptscriptstyle a+{\sigma_1}^2 }& {\scriptscriptstyle e^{-\tau_{2,1}}\left(a\,\cos{\tau_{2,1}}+b\,\sin{\tau_{2,1}}\right)} & {\scriptscriptstyle e^{-\tau_{3,1}}\left(a\,\cos{\tau_{3,1}}+b\,\sin{\tau_{3,1}}\right)}\\
%    {\scriptscriptstyle e^{-\tau_{2,1}}\left(a\,\cos{\tau_{2,1}}+b\,\sin{\tau_{2,1}}\right)}&{\scriptscriptstyle a+{\sigma_2}^2 }& {\scriptscriptstyle e^{-\tau_{3,2}}\left(a\,\cos{\tau_{3,2}}+b\,\sin{\tau_{3,2}}\right)}\\
%    {\scriptscriptstyle e^{-\tau_{3,2}}\left(a\,\cos{\tau_{3,2}}+b\,\sin{\tau_{3,2}}\right)}&{\scriptscriptstyle  e^{-\tau_{3,2}}\left(a\,\cos{\tau_{3,2}}+b\,\sin{\tau_{3,2}}\right)} & \scriptscriptstyle{a + {\sigma_3}^2}
    {\scriptscriptstyle a+{\sigma_1}^2 }& {\scriptscriptstyle e^{-\tau_{21}}\left(a\,\cos{\tau_{21}}+b\,\sin{\tau_{21}}\right)} & {\scriptscriptstyle e^{-\tau_{31}}\left(a\,\cos{\tau_{31}}+b\,\sin{\tau_{31}}\right)} & \ldots\\
    {\scriptscriptstyle e^{-\tau_{21}}\left(a\,\cos{\tau_{21}}+b\,\sin{\tau_{21}}\right)}&{\scriptscriptstyle a+{\sigma_2}^2 }& {\scriptscriptstyle e^{-\tau_{32}}\left(a\,\cos{\tau_{32}}+b\,\sin{\tau_{32}}\right)} & \ldots\\
    {\scriptscriptstyle e^{-\tau_{32}}\left(a\,\cos{\tau_{32}}+b\,\sin{\tau_{32}}\right)}&{\scriptscriptstyle  e^{-\tau_{32}}\left(a\,\cos{\tau_{32}}+b\,\sin{\tau_{32}}\right)} & \scriptscriptstyle{a + {\sigma_3}^2} & \ldots \\
    \ldots & \ldots & \ldots & \ldots
\end{pmatrix}\\
&=&
\begin{pmatrix}
%    {\scriptscriptstyle a+{\sigma_1}^2} & {\scriptscriptstyle 0} & {\scriptscriptstyle 0} \\
%    {\scriptscriptstyle 0} & {\scriptscriptstyle a+{\sigma_2}^2 }& {\scriptscriptstyle 0} \\
%    {\scriptscriptstyle 0} & {\scriptscriptstyle 0} & {\scriptscriptstyle a + {\sigma_3}^2}
    {\scriptscriptstyle a+{\sigma_1}^2} & {\scriptscriptstyle 0} & {\scriptscriptstyle 0} & \ldots\\
    {\scriptscriptstyle 0} & {\scriptscriptstyle a+{\sigma_2}^2 }& {\scriptscriptstyle 0} & \ldots\\
    {\scriptscriptstyle 0} & {\scriptscriptstyle 0} & {\scriptscriptstyle a + {\sigma_3}^2} & \ldots\\
%    {\scriptscriptstyle a+{\sigma_1}^2} & {\scriptscriptstyle 0} & \ldots \\
%    {\scriptscriptstyle 0} & {\scriptscriptstyle a+{\sigma_2}^2 }& \ldots \\
    \ldots & \ldots & \ldots & \ldots
\end{pmatrix}\\
&+&\mathrm{tril}\left[\begin{pmatrix}
%    {\scriptscriptstyle e^{-c\,t_1}\left(a\,\cos{(d t_1)}+b\,\sin{(d t_1)}\right)}&
%    {\scriptscriptstyle e^{-c\,t_1}\left(a\,\sin{(d t_1)}-b\,\cos{(d t_1)}\right)}\\
%    {\scriptscriptstyle e^{-c\,t_2}\left(a\,\cos{(d t_2)}+b\,\sin{(d t_2)}\right)}&
%    {\scriptscriptstyle e^{-c\,t_2}\left(a\,\sin{(d t_2)}-b\,\cos{(d t_2)}\right)}\\
%    {\scriptscriptstyle e^{-c\,t_3}\left(a\,\cos{(d t_3)}+b\,\sin{(d t_3)}\right)}&
%    {\scriptscriptstyle e^{-c\,t_3}\left(a\,\sin{(d t_3)}-b\,\cos{(d t_3)}\right)}
    {\scriptscriptstyle e^{-t_1}\left(a\,\cos{t_1}+b\,\sin{t_1}\right)}&
    {\scriptscriptstyle e^{-t_1}\left(a\,\sin{t_1}-b\,\cos{t_1}\right)}\\
    {\scriptscriptstyle e^{-t_2}\left(a\,\cos{t_2}+b\,\sin{t_2}\right)}&
    {\scriptscriptstyle e^{-t_2}\left(a\,\sin{t_2}-b\,\cos{t_2}\right)}\\
    {\scriptscriptstyle e^{-t_3}\left(a\,\cos{t_3}+b\,\sin{t_3}\right)}&
    {\scriptscriptstyle e^{-t_3}\left(a\,\sin{t_3}-b\,\cos{t_3}\right)}\\
   \ldots & \ldots
\end{pmatrix} %\right.\\
%&\times &
\times
%\left.
\begin{pmatrix}
% {\scriptscriptstyle e^{c\,t_1} \cos{(d t_1)}} &{\scriptscriptstyle e^{c\,t_2} \cos{(d t_2)}} & {\scriptscriptstyle e^{c\,t_3} \cos{(d t_3)}}\\
% {\scriptscriptstyle e^{c\,t_1} \sin{(d t_1)}} & {\scriptscriptstyle e^{c\,t_2} \sin{(d t_2)}} & {\scriptscriptstyle e^{c\,t_3} \sin{(d t_3)}}
% {\scriptscriptstyle e^{t_1} \cos{t_1}} & {\scriptscriptstyle e^{t_2} \cos{t_2}} & {\scriptscriptstyle e^{t_3} \cos{t_3}}\\
% {\scriptscriptstyle e^{t_1} \sin{t_1}} & {\scriptscriptstyle e^{t_2} \sin{t_2}} & {\scriptscriptstyle e^{t_3} \sin{t_3}}
 {\scriptscriptstyle e^{t_1} \cos{t_1}} & {\scriptscriptstyle e^{t_1} \sin{t_1}} \\
 {\scriptscriptstyle e^{t_2} \cos{t_2}} & {\scriptscriptstyle e^{t_2} \sin{t_2}}\\
 {\scriptscriptstyle e^{t_3} \cos{t_3}} & {\scriptscriptstyle e^{t_3} \sin{t_3}}\\
 \ldots & \ldots
\end{pmatrix}^T\right]\\
&+&
\mathrm{triu}\left[\begin{pmatrix}
% {\scriptscriptstyle e^{c\,t_1} \cos{(d t_1)}} & {\scriptscriptstyle e^{c\,t_1} \sin{(d t_1)}} \\
% {\scriptscriptstyle e^{c\,t_2} \cos{(d t_2)}} & {\scriptscriptstyle e^{c\,t_2} \sin{(d t_2)}}\\
% {\scriptscriptstyle e^{c\,t_3} \cos{(d t_3)}} & {\scriptscriptstyle e^{c\,t_3} \sin{(d t_3)}}
 {\scriptscriptstyle e^{t_1} \cos{t_1}} & {\scriptscriptstyle e^{t_1} \sin{t_1}} \\
 {\scriptscriptstyle e^{t_2} \cos{t_2}} & {\scriptscriptstyle e^{t_2} \sin{t_2}}\\
 {\scriptscriptstyle e^{t_3} \cos{t_3}} & {\scriptscriptstyle e^{t_3} \sin{t_3}}\\
 \ldots & \ldots
\end{pmatrix} % \right.\\
\times
%\left.
\begin{pmatrix}
%    {\scriptscriptstyle e^{-c\,t_1}\left(a\,\cos{(d t_1)}+b\,\sin{(d t_1)}\right)}&
%    {\scriptscriptstyle e^{-c\,t_2}\left(a\,\cos{(d t_2)}+b\,\sin{(d t_2)}\right)}&
%    {\scriptscriptstyle e^{-c\,t_3}\left(a\,\cos{(d t_3)}+b\,\sin{(d t_3)}\right)}\\
%    {\scriptscriptstyle e^{-c\,t_1}\left(a\,\sin{(d t_1)}-b\,\cos{(d t_1)}\right)}&
%    {\scriptscriptstyle e^{-c\,t_2}\left(a\,\sin{(d t_2)}-b\,\cos{(d t_2)}\right)}&
%    {\scriptscriptstyle e^{-c\,t_3}\left(a\,\sin{(d t_3)}-b\,\cos{(d t_3)}\right)}
%    {\scriptscriptstyle e^{-t_1}\left(a\,\cos{t_1}+b\,\sin{t_1}\right)}&
%    {\scriptscriptstyle e^{-t_2}\left(a\,\cos{t_2}+b\,\sin{t_2}\right)}&
%    {\scriptscriptstyle e^{-t_3}\left(a\,\cos{t_3}+b\,\sin{t_3}\right)}\\
%    {\scriptscriptstyle e^{-t_1}\left(a\,\sin{t_1}-b\,\cos{t_1}\right)}&
%    {\scriptscriptstyle e^{-t_2}\left(a\,\sin{t_2}-b\,\cos{t_2}\right)}&
%    {\scriptscriptstyle e^{-t_3}\left(a\,\sin{t_3}-b\,\cos{t_3}\right)}
    {\scriptscriptstyle e^{-t_1}\left(a\,\cos{t_1}+b\,\sin{t_1}\right)}&
    {\scriptscriptstyle e^{-t_1}\left(a\,\sin{t_1}-b\,\cos{t_1}\right)}\\
    {\scriptscriptstyle e^{-t_2}\left(a\,\cos{t_2}+b\,\sin{t_2}\right)}&
    {\scriptscriptstyle e^{-t_2}\left(a\,\sin{t_2}-b\,\cos{t_2}\right)}\\
    {\scriptscriptstyle e^{-t_3}\left(a\,\cos{t_3}+b\,\sin{t_3}\right)}&
    {\scriptscriptstyle e^{-t_3}\left(a\,\sin{t_3}-b\,\cos{t_3}\right)}\\
   \ldots & \ldots
\end{pmatrix}^T\right]\\
&=& A + \mathrm{tril}(U V^T) + \mathrm{triu}(V U^T).
\end{eqnarray}

\subsection{Simulation}

Simulation of a Gaussian process for large $N$ requires multiplying an
$N$-dimensional vector of Gaussian normal deviates, $\bvec{q}$, by the square root
of the covariance matrix:
\begin{equation}
\bvec{y} = K_\bvec{\alpha}^{1/2} \bvec{q},
\end{equation}
where $q_i \sim N(0,1)$.  Note that $K_\bvec{\alpha} = K_\bvec{\alpha}^{1/2} \left(K_\bvec{\alpha}^{1/2}\right)^T$, which
comparing with the Cholesky factorization gives $K_\bvec{\alpha}^{1/2} = L D^{1/2}$,
where $(D^{1/2})_{ii} = \sqrt{D_{ii}}$.  Also note that $\mathcal{Q} = -2 \mathcal{L}$
with $\mu_\bvec{\theta} =0$ is given by
\begin{eqnarray}
\mathcal{Q} &=&\bvec{y}^T K_\bvec{\alpha}^{-1} \bvec{y}\\
&=& \bvec{y}^T \left(K_\bvec{\alpha}^{-1/2}\right)^T K_\bvec{\alpha}^{-1/2} \bvec{y}\\
&=& \bvec{q}^T K_\bvec{\alpha}^{1/2} \left(K_\bvec{\alpha}^{-1/2}\right)^T K_\bvec{\alpha}^{-1/2} K_\bvec{\alpha}^{1/2} \bvec{q}\\
&=& \bvec{q}^T \bvec{q}.
\end{eqnarray}
The last quantity is simply the dot product of an $N$-dimensional vector of independent standard normal random variables with itself,
which is distributed according to the chi-squared distribution with $N$ degrees of freedom, i.e.\ $\mathcal{Q} \sim \chi_N^2$.

To generate a draw from a Gaussian process with a specified \celerite\ model requires carrying out the
low-rank Cholesky decomposition first, generating the vector $\bvec{q}$ of random normal deviates, and then multiplying
\begin{equation}
\bvec{y} = L D^{1/2} \bvec{q}.
\end{equation}
This may be carried out in $\mathcal{O}(JN)$ operations with
\begin{eqnarray}
f_{n,j} &=& \phi_{n,j} \left(f_{n-1,j} + \tilde{W}_{n-1,j} D_{n-1,n-1}^{1/2} q_{n-1}\right)\\
y_n &=& D_{n,n}^{1/2} q_n + \sum_{k=1}^{2J} \tilde{U}_{n,k} f_{n,k}
\end{eqnarray}
for $n = 1$ to $N$ and $j=1$ to $2J$, with $f_{0,j} = 0$ for all $j$ and $q_0 = 0$.
We expect that this simulation algorithm will be useful for test-driving Gaussian
process inference algorithms applied to large datasets; even simulation of
Gaussian processes becomes prohibitive for large $N$ if standard Cholesky decomposition
and multiplication are used.

\subsection{Multiplication and filtering}

Multiplication of the full covariance matrix times a vector can be accomplished in $\mathcal{O}(JN)$
operations with a stable recursive algorithm using the semiseparable form:
\begin{equation}
\bvec{y} =  \left(A + \mathrm{tril}(U V^T) + \mathrm{triu}(V U^T)\right) \bvec{z}.
\end{equation}
The algorithm for multiplication is given by
\begin{eqnarray}
f^+_{n,j} &=& \phi_{n+1,j} \left(f^+_{n+1,j} + \sum_{j=1}^J \tilde U_{n+1,j} z_{n+1}\right)\\
f^-_{n,j} &=& \phi_{n,j} \left(f^-_{n-1,j} + \sum_{j=1}^J \tilde V_{n-1,j} z_{n-1}\right)\\
y_n &=& A_{n,n} z_n + \sum_{j=1}^J \left[ \tilde V_{n,j} f^+_{n,j} + \tilde U_{n,j} f^-_{n,j}\right],
\end{eqnarray}
where $f^+_{N,j} = 0$ and $f^-_{1,j} = 0$ for all $j=1,...,J$.  The recursion requires
two sweeps, a sweep downward from $n=N-1$ to $n=1$ to compute $f^+_{n,j}$ and a sweep upwards
from $n=2$ to $n=N$ to compute $f^-_{n,j}$.  \dfmtodo{I'm getting confused by zero-based
indexing in your C code...  this may be worth scrutinizing to see if I screwed up.}

Multiplication of the full covariance matrix is useful, for example, for isolating
a particular component of a kernel, which amounts to a customized filter of a dataset.
For example, a white-noise filter is given by:
\begin{eqnarray}
\bar f &=& K(\bvec{t},\bvec{t}) \left[K(\bvec{t},\bvec{t})+\sigma^2I\right]^{-1} \bvec{y},\\
&=& K(\bvec{t},\bvec{t}) \bvec{z}
\end{eqnarray}
where $\bvec{y}$ is the vector of measurements and $\bvec{z}$ may be computed from the Cholesky
decomposition as described above.  The second step multiplication of the white-noise-free
kernel times $\bvec{z}$ may be accomplished in $\mathcal{O}(JN)$ steps with this multiplication algorithm.
Note that for this particular example it is more efficient to compute $\bar f = \bvec{y} -\sigma^2 I \bvec{z}$,
but in general the filtering kernel will not differ from the full kernel by a diagonal matrix.

\subsection{Prediction and interpolation}

%Gaussian process regression may also be used for prediction and interpolation at future or missing data, based upon current measurements.  With \celerite\ it proves possible to predict the mean value at times ${t_m; m=1,...,M}$ based upon measured times ${t_n; n=1,...,N}$ in $\mathcal{O}(N+M)$ operations.

For predicting or interpolating missing or future data points (and their variance) at times $\bvec{t^*} = \left\{t_{1}^*,t_{2}^*,...,t_{M}^*\right\}$, we need to apply the covariance between the measured and predicted times.  The mean of the predicted values is (equation 2.19 from Rasmussen \& Williams):
\begin{eqnarray}
\bar f_* &=& K(\bvec{t^*},\bvec{t}) \left[K(\bvec{t},\bvec{t})+\sigma^2 I\right]^{-1} \bvec{y},\\
&=& K(\bvec{t^*},\bvec{t}) \bvec{z}
\end{eqnarray}
where $\bvec{y}$ is the vector of measurements and $\sigma$ is the measurement uncertainty, and
$\bvec{z} = \left[K(\bvec{t},\bvec{t})+\sigma^2 I\right]^{-1} \bvec{y}$ can be computed from
the Cholesky decomposition of the full covariance matrix in ${\cal O}(J^2N)$.

Since the covariance matrix may be written as the sum of exponentials, the predicted mean is given by
\begin{eqnarray}
\bar f^*_m &=& K(t^*_m,\bvec{t}) \bvec{z} \\
&=& \sum_n \sum_{j=1}^J e^{-c_j \vert t^*_m-t_n\vert}\left(a_j \cos{(d_j \vert t^*_m-t_n\vert)} +b_j \sin{(d_j \vert t^*_m-t_n\vert)}\right) z_j,
\end{eqnarray}
for $m =1$ to $M$.
Dividing the sum over $n$ into $\{t_1,...,t_{n_0}\} < t^*_m$ and
$\{t_{n0+1},...,t_N\} \ge t^*_m$, gives
\begin{eqnarray}
\bar f^*_m &=& \sum_{j=1}^J\sum_{n=1}^{n_0} e^{-c_j(t^*_m-t_n)} \left[a_j \cos{(d_j(t^*_m-t_n))}+b_j\sin{(d_j(t^*_m-t_n))}\right] z_n \\
&+& \sum_{j=1}^J\sum_{n=n_0+1}^N  e^{-c_j(t_n-t^*_m)} \left[a_j \cos{(d_j(t_n-t^*_m))}+b_j\sin{(d_j(t_n-t^*_m))}\right] z_n.
\end{eqnarray}
We can compute this recursively.  Defining
\begin{eqnarray}
Q^-_{n,i} &=& \left(Q^-_{n-1,i}+z_n\tilde V_{n,i}\right)e^{-c_j(t_{n+1}-t_{n})},\\
X^-_{m,n,i} &=& e^{-c_j(t_m^*-t_{n+1})}\tilde U_{m,i}^*,\\
Q^+_{n,i} &=& \left(Q^+_{n+1,i}+z_n\tilde U_{n,i}\right)e^{-c_j(t_{n}-t_{n-1})},\\
X^+_{m,n,i} &=& e^{-c_j(t_{n-1}-t_m^*)} \tilde V_{m,i}^*,
\end{eqnarray}
where $t_0=t_1$, $t_{N+1}=t_N$, $Q^-_{0,i} = 0$ and $Q^+_{N+1,i}=0$ for $i=1$ to $2J$, and in $X^\pm_{m,n,i}$ the expressions
for $\tilde U_{m,i}^*$ and $\tilde V_{m,i}^*$ are evaluted at $t_m^*$.
Two sweeps must be carried out, upward in $n$ and $m$ to compute $Q^-$ recursively, and downward in
$m$ and $n$ to compute $Q^+$ recursively, for a total scaling of $\approx \mathcal{O}(J^2N+J(N+M))$.
For each value of $m$, $Q^\pm$ are recursively updated over $n$ until $n_0$ is reached, at which
point the predicted mean can be computed from
\begin{equation}
\bar f^*_i = \sum_{i=1}^{2J} \left[Q^-_{n_0,i}X^-_{m,n_0,i}+Q^+_{n_0+1,i}X^+_{m,n_0+1,i}\right],
\end{equation}

%The variance evaluated at future predicted times $\bvec{t^*} > \bvec{t}$ may be obtained in a similar manner (equation 2.19 from Rasmussen \& Williams):
%\begin{eqnarray}
%\mathrm{var}(f^*_{i+1}) &=& K(t^*_{i+1},t^*_{i+1}) - K(t^*_{i+1},\bvec{t}^T)K(\bvec{t},\bvec{t})^{-1} K(\bvec{t},t^*_{i+1})\\
%&=& K(t^*_{i+1},t^*_{i+1}) - \sum_p\sum_q \alpha_p \alpha_q e^{-(\beta_p+\beta_q)(t^*_{i+1}-t^*_{i})} \\
%&\times& e^{-\beta_p(t^*_{i}-\bvec{t}^T)}K(\bvec{t},\bvec{t})^{-1} e^{-\beta_q(t^*_{i}-\bvec{t})}\\
%&=& K(t^*_{i+1},t^*_{i+1}) - \sum_{p,q} \alpha_p \alpha_q e^{-(\beta_p+\beta_q)(t^*_{i+1}-t^*_{i})} P_{i,p,q}\\
%\end{eqnarray}
%for $1 \le p,q \le J$,
%where
%\begin{equation}
%P_{i,p,q} = e^{-\beta_p(t^*_{i}-\bvec{t}^T)}
%K(\bvec{t},\bvec{t})^{-1} e^{-\beta_q(t^*_{i}-\bvec{t})}.
%\end{equation}
%For $i=1$, $P_{1,p,q}$ can be obtained in $\mathcal{O}(J^2N)$ operations
%with the Cholesky decomposition.
%Subsequent $P_{i+1,p,q}$ may be obtained recursively as
%\begin{equation}
%P_{i+1,p,q} = e^{-(\beta_p+\beta_q)(t^*_{i+1}- t^*_{i})} P_{i,p,q},
%\end{equation}
%in $\mathcal{O}(J^2M)$ operations, for a total of $\approx \mathcal{O}(J^2(N+M))$ operations.
%Note that this variance formula {\it only} works for prediction; we have
%yet to derive a formula for which $\bvec{t^*}$ and $\bvec{t}$ are
%interspersed.


\section{Ensuring positive definiteness}\sectlabel{psd}

For a GP kernel to be valid, it must produce a positive definite covariance
matrix for all input coordinates.
For stationary kernels, this is equivalent~--~by Bochner's theorem \citep[see
Section 4.2.1 in][]{Rasmussen:2006}~--~to requiring that the kernel be the
Fourier transform of a positive finite measure.
This means that the power spectrum of a positive definite kernel must be
positive for all frequencies.
This result is intuitive because, since the power spectrum of a process is
defined as the expected squared amplitude of the Fourier transform of the time
series, it must be non-negative.

Using \eq{celerite-psd}, we find that for a single \celeriteterm\ term, this
requirement is met when
\begin{eqnarray}\eqlabel{psd-req}
\frac{(a_j\,c_j+b_j\,d_j)\,({c_j}^2+{d_j}^2)+(a_j\,c_j-b_j\,d_j)\,\omega^2}
{\omega^4+2\,({c_j}^2-{d_j}^2)\,\omega^2+{({c_j}^2+{d_j}^2)}^2} > 0 \quad.
\end{eqnarray}
The denominator is positive for all $c_j \ne 0$ and it can be shown that, when
$c_j=0$, \eq{psd-req} is satisfied for all $\omega \ne d_j$ where the power is
identically zero.
Therefore, when $c_j \ne 0$, we require that the numerator is positive for all
$\omega$.
This requirement can also be written as
\begin{eqnarray}
a_j\,c_j > -b_j\,d_j \\
a_j\,c_j > b_j\,d_j \quad.
\end{eqnarray}
Furthermore, we can see that $a_j$ must be positive since $k(0) = a_j$ should
should be positive and, similarly, by requiring the covariance to be finite at
infinite lag, we obtain the constraint $c_j \ge 0$.
Combining these results, we find the constraint
\begin{eqnarray}
    |b_j\,d_j| < a_j\,c_j \quad.
\end{eqnarray}

In the case of $J$ \celeriteterm\ terms, we can check for negative values of the
PSD by solving for the roots of the power spectrum; if there are any real,
positive roots, then the power-spectrum goes negative (or zero), and thus does not
represent a valid kernel. We rewrite the power spectrum, \eqalt{celerite-psd}),
abbreviating with $z = \omega^2$:
\begin{equation}
S(\omega)=  \sum_{j=1}^J \frac{q_j\,z + r_j}{z^2+s_j\,z + t_j} = 0
\end{equation}
where
\begin{eqnarray}
q_j &=& a_j\,c_j-b_j\,d_j\\
r_j &=& (d_j^2+c_j^2)(b_j\,d_j+a_j\,c_j)\\
s_j &=& 2(c_j^2-d_j^2)\\
t_j &=& (c_j^2+d_j^2)^2.
\end{eqnarray}
The denominators of each term are positive, so we can multiply through by
$\prod_j \left(z^2+s_jz + t_j\right)$ to find
\begin{equation}
Q_0(z) = \sum_{j=1}^J (q_j z + r_j)\prod_{k \ne j}\left(z^2+s_kz +
    t_k\right) = 0\quad,
\end{equation}
which is a polynomial with order $2\,(J-1)+1$.
With $J=2$, this yields a cubic equation whose roots can be obtained exactly.

For arbitrary $J$, a procedure based upon Sturm's theorem \citep{Dorrie:1965}
allows one to determine whether there are any real roots within the range
$(0,\,\infty]$.
We first construct $Q_0(z)$ and its derivative $Q_1(z) = {Q_0}^\prime(z)$,
and then loop from $k=2$ to $k=2\,(J-1)+1$, computing
\begin{eqnarray}
Q_k(z) = -{\rm rem}(Q_{k-2},\,Q_{k-1})
\end{eqnarray}
where the function ${\rm rem}(p,\,q)$ is the remainder polynomial after
dividing $p(z)$ by $q(z)$.

We evaluate the coefficients of each of the polynomial in the series by
evaluating $f_0 = \{Q_0(0),\,\ldots,\,Q_{2\,(J-1)+1}(0)\}$ to give us the signs
of these polynomials evaluated at $z=0$.
Likewise, we evaluate the coefficients of the largest order term in each
polynomial that gives the sign of the polynomial as $z \rightarrow \infty$,
$f_\infty$.
With the sequence of coefficients $f_0$ and $f_\infty$, we then determine how
many times the sign changes in each of these, where $\sigma(0)$ is the number
of sign changes at $z=0$, and $\sigma(\infty)$ is the number of sign changes
at $z \rightarrow \infty$.
The total number of real roots in the range
$(0,\,\infty]$ is given by $N_{+}=\sigma(0)-\sigma(\infty)$.

We have checked that this procedure works for a wide range of parameters, and
we find that it robustly matches the number of positive real roots which we
evaluated numerically.
The advantage of this procedure is that it does not require computing the
roots, but only carrying out algebraic manipulation of polynomials to
determine the number of positive real roots.
If a non-zero real root is found, the likelihood may be set to zero.

\newpage
\bibliography{celerite}

\end{document}<|MERGE_RESOLUTION|>--- conflicted
+++ resolved
@@ -790,7 +790,6 @@
 where $S_n$ is a symmetric $R \times R$ matrix and every element
 $S_{1,j,k}=0$.
 The computational cost of one iteration of the update in \eq{algorithm} is
-<<<<<<< HEAD
 $\mathcal{O}(R^2)$ and this must be run $N$ times~--~once for each row~--~so
 the total cost of this factorization scales as $\mathcal{O}(N\,R^2)$.
 
@@ -819,25 +818,6 @@
 can be any arbitrarily large real number.
 This issue was also noted by \citet{Ambikasaran:2015} and it can be avoided
 with a reparameterization similar to the one they use.
-=======
-$\mathcal{O}(J^2)$ and this must be run $N$ times~--~once for each
-observation~--~so the total cost of this factorization scales as
-$\mathcal{O}(N\,J^2)$.
-
-Note that if some \celeriteterm\ terms are real, with $b_j=d_j=0$,
-then these terms only add one to the rank of $U$ and $V$.  We use this fact
-to simplify the algebra when real components are included:  if $J_{real}$
-and $J_{complex}$ terms are included, with $J_{real}+J_{complex}=J$, then
-the $U$, $V$, and $W$ matrices have size $N \times (J_{real}+2J_{complex})$.
-
-\subsection{Pre-conditioning}
-
-Na\"ive implementation of the algorithm in \eq{algorithm} will have numerical
-overflow and underflow issues in many realistic cases because both $U$ and $V$
-have factors of the form $e^{\pm c_j t}$, where $t$ can be any arbitrarily large(small)
-real number;  these factors can cancel in the end, but will not if over(under)flow
-is an issue.  This can be avoided with the appropriate reparameterization.
->>>>>>> d290f615
 We define the following pre-conditioned variables
 \begin{eqnarray}
 \tilde{U}_{n,2\,j-1} &=& a_j\,\cos(d_j\,t_n) + b_j\,\sin(d_j\,t_n) \\
