--- conflicted
+++ resolved
@@ -863,13 +863,8 @@
 \begin{eqnarray}
 Q^-_{i,p} &=& e^{-\beta_p (t_{*,i}-t_{*,i-1})} Q^-_{i,p},\\
 Q^+_{i,p} &=& e^{-\beta_p (t_{*,i+1}-t_{*,i})} Q^+_{i,p},
-<<<<<<< HEAD
 \end{eqnarray} 
 for a total scaling of $\approx \mathcal{O}(J^2N+J(N+M))$.
-=======
-\end{eqnarray}
-for a total scaling of $\approx O(J^2N+J(N+M))$.
->>>>>>> 155a0019
 
 The variance evaluated at future predicted times ${\bf t_*} > {\bf t}$ may be obtained in a similar manner (equation 2.19 from Rasmussen \& Williams):
 \begin{eqnarray}
